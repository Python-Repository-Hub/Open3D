#
# Open3D 3rd party library integration
#
set(Open3D_3RDPARTY_DIR "${CMAKE_CURRENT_LIST_DIR}")

# EXTERNAL_MODULES
# CMake modules we depend on in our public interface. These are modules we
# need to find_package() in our CMake config script, because we will use their
# targets.
set(Open3D_3RDPARTY_EXTERNAL_MODULES)

# PUBLIC_TARGETS
# CMake targets we link against in our public interface. They are
# either locally defined and installed, or imported from an external module
# (see above).
set(Open3D_3RDPARTY_PUBLIC_TARGETS)

# HEADER_TARGETS
# CMake targets we use in our public interface, but as a special case we only
# need to link privately against the library. This simplifies dependencies
# where we merely expose declared data types from other libraries in our
# public headers, so it would be overkill to require all library users to link
# against that dependency.
set(Open3D_3RDPARTY_HEADER_TARGETS)

# PRIVATE_TARGETS
# CMake targets for dependencies which are not exposed in the public API. This
# will include anything else we use internally.
set(Open3D_3RDPARTY_PRIVATE_TARGETS)

find_package(PkgConfig QUIET)

# open3d_build_3rdparty_library(name ...)
#
# Builds a third-party library from source
#
# Valid options:
#    PUBLIC
#        the library belongs to the public interface and must be installed
#    HEADER
#        the library headers belong to the public interface, but the library
#        itself is linked privately
#    INCLUDE_ALL
#        install all files in the include directories. Default is *.h, *.hpp
#    VISIBLE
#        Symbols from this library will be visible for use outside Open3D.
#        Required, for example, if it may throw exceptions that need to be
#        caught in client code.
#    DIRECTORY <dir>
#        the library source directory <dir> is either a subdirectory of
#        3rdparty/ or an absolute directory.
#    INCLUDE_DIRS <dir> [<dir> ...]
#        include headers are in the subdirectories <dir>. Trailing slashes
#        have the same meaning as with install(DIRECTORY). <dir> must be
#        relative to the library source directory.
#        If your include is "#include <x.hpp>" and the path of the file is
#        "path/to/libx/x.hpp" then you need to pass "path/to/libx/"
#        with the trailing "/". If you have "#include <libx/x.hpp>" then you
#        need to pass "path/to/libx".
#    SOURCES <src> [<src> ...]
#        the library sources. Can be omitted for header-only libraries.
#        All sources must be relative to the library source directory.
#    LIBS <target> [<target> ...]
#        extra link dependencies
#    DEPENDS <target> [<target> ...]
#        targets on which <name> depends on and that must be built before.
#
function(open3d_build_3rdparty_library name)
    cmake_parse_arguments(arg "PUBLIC;HEADER;INCLUDE_ALL;VISIBLE" "DIRECTORY" "INCLUDE_DIRS;SOURCES;LIBS;DEPENDS" ${ARGN})
    if(arg_UNPARSED_ARGUMENTS)
        message(STATUS "Unparsed: ${arg_UNPARSED_ARGUMENTS}")
        message(FATAL_ERROR "Invalid syntax: open3d_build_3rdparty_library(${name} ${ARGN})")
    endif()
    get_filename_component(arg_DIRECTORY "${arg_DIRECTORY}" ABSOLUTE BASE_DIR "${Open3D_3RDPARTY_DIR}")
    if(arg_SOURCES)
        add_library(${name} STATIC)
        set_target_properties(${name} PROPERTIES OUTPUT_NAME "${PROJECT_NAME}_${name}")
        open3d_set_global_properties(${name})
    else()
        add_library(${name} INTERFACE)
    endif()
    if(arg_INCLUDE_DIRS)
        set(include_dirs)
        foreach(incl IN LISTS arg_INCLUDE_DIRS)
            list(APPEND include_dirs "${arg_DIRECTORY}/${incl}")
        endforeach()
    else()
        set(include_dirs "${arg_DIRECTORY}/")
    endif()
    if(arg_SOURCES)
        foreach(src IN LISTS arg_SOURCES)
            get_filename_component(abs_src "${src}" ABSOLUTE BASE_DIR "${arg_DIRECTORY}")
            # Mark as generated to skip CMake's file existence checks
            set_source_files_properties(${abs_src} PROPERTIES GENERATED TRUE)
            target_sources(${name} PRIVATE ${abs_src})
        endforeach()
        foreach(incl IN LISTS include_dirs)
            if (incl MATCHES "(.*)/$")
                set(incl_path ${CMAKE_MATCH_1})
            else()
                get_filename_component(incl_path "${incl}" DIRECTORY)
            endif()
            target_include_directories(${name} SYSTEM PUBLIC $<BUILD_INTERFACE:${incl_path}>)
        endforeach()
        # Do not export symbols from 3rd party libraries outside the Open3D DSO.
        if(NOT arg_PUBLIC AND NOT arg_HEADER AND NOT arg_VISIBLE)
            set_target_properties(${name} PROPERTIES
                C_VISIBILITY_PRESET hidden
                CXX_VISIBILITY_PRESET hidden
                CUDA_VISIBILITY_PRESET hidden
                VISIBILITY_INLINES_HIDDEN ON
            )
        endif()
        if(arg_LIBS)
            target_link_libraries(${name} PRIVATE ${arg_LIBS})
        endif()
    else()
        foreach(incl IN LISTS include_dirs)
            if (incl MATCHES "(.*)/$")
                set(incl_path ${CMAKE_MATCH_1})
            else()
                get_filename_component(incl_path "${incl}" DIRECTORY)
            endif()
            target_include_directories(${name} SYSTEM INTERFACE $<BUILD_INTERFACE:${incl_path}>)
        endforeach()
    endif()
    if(NOT BUILD_SHARED_LIBS OR arg_PUBLIC)
        install(TARGETS ${name} EXPORT ${PROJECT_NAME}Targets
            RUNTIME DESTINATION ${Open3D_INSTALL_BIN_DIR}
            ARCHIVE DESTINATION ${Open3D_INSTALL_LIB_DIR}
            LIBRARY DESTINATION ${Open3D_INSTALL_LIB_DIR}
        )
    endif()
    if(arg_PUBLIC OR arg_HEADER)
        foreach(incl IN LISTS include_dirs)
            if(arg_INCLUDE_ALL)
                install(DIRECTORY ${incl}
                    DESTINATION ${Open3D_INSTALL_INCLUDE_DIR}/open3d/3rdparty
                )
            else()
                install(DIRECTORY ${incl}
                    DESTINATION ${Open3D_INSTALL_INCLUDE_DIR}/open3d/3rdparty
                    FILES_MATCHING
                        PATTERN "*.h"
                        PATTERN "*.hpp"
                )
            endif()
            target_include_directories(${name} INTERFACE $<INSTALL_INTERFACE:${Open3D_INSTALL_INCLUDE_DIR}/open3d/3rdparty>)
        endforeach()
    endif()
    if(arg_DEPENDS)
        add_dependencies(${name} ${arg_DEPENDS})
    endif()
    add_library(${PROJECT_NAME}::${name} ALIAS ${name})
endfunction()

# CMake arguments for configuring ExternalProjects. Use the second _hidden
# version by default.
set(ExternalProject_CMAKE_ARGS
    -DCMAKE_C_COMPILER=${CMAKE_C_COMPILER}
    -DCMAKE_CXX_COMPILER=${CMAKE_CXX_COMPILER}
    -DCMAKE_CUDA_COMPILER=${CMAKE_CUDA_COMPILER}
    -DCMAKE_C_COMPILER_LAUNCHER=${CMAKE_C_COMPILER_LAUNCHER}
    -DCMAKE_CXX_COMPILER_LAUNCHER=${CMAKE_CXX_COMPILER_LAUNCHER}
    -DCMAKE_CUDA_COMPILER_LAUNCHER=${CMAKE_CUDA_COMPILER_LAUNCHER}
    -DCMAKE_OSX_DEPLOYMENT_TARGET=${CMAKE_OSX_DEPLOYMENT_TARGET}
    # Always build 3rd party code in Release mode. Ignored by multi-config
    # generators (XCode, MSVC). MSVC needs matching config anyway.
    -DCMAKE_BUILD_TYPE=Release
    -DCMAKE_POLICY_DEFAULT_CMP0091:STRING=NEW
    -DCMAKE_MSVC_RUNTIME_LIBRARY:STRING=${CMAKE_MSVC_RUNTIME_LIBRARY}
    -DCMAKE_POSITION_INDEPENDENT_CODE=ON
    )
# Keep 3rd party symbols hidden from Open3D user code. Do not use if 3rd party
# libraries throw exceptions that escape Open3D.
set(ExternalProject_CMAKE_ARGS_hidden
    ${ExternalProject_CMAKE_ARGS}
    # Apply LANG_VISIBILITY_PRESET to static libraries and archives as well
    -DCMAKE_POLICY_DEFAULT_CMP0063:STRING=NEW
    -DCMAKE_CXX_VISIBILITY_PRESET=hidden
    -DCMAKE_CUDA_VISIBILITY_PRESET=hidden
    -DCMAKE_C_VISIBILITY_PRESET=hidden
    -DCMAKE_VISIBILITY_INLINES_HIDDEN=ON
    )

# open3d_pkg_config_3rdparty_library(name ...)
#
# Creates an interface library for a pkg-config dependency.
#
# The function will set ${name}_FOUND to TRUE or FALSE
# indicating whether or not the library could be found.
#
# Valid options:
#    PUBLIC
#        the library belongs to the public interface and must be installed
#    HEADER
#        the library headers belong to the public interface, but the library
#        itself is linked privately
#    SEARCH_ARGS
#        the arguments passed to pkg_search_module()
#
function(open3d_pkg_config_3rdparty_library name)
    cmake_parse_arguments(arg "PUBLIC;HEADER" "" "SEARCH_ARGS" ${ARGN})
    if(arg_UNPARSED_ARGUMENTS)
        message(STATUS "Unparsed: ${arg_UNPARSED_ARGUMENTS}")
        message(FATAL_ERROR "Invalid syntax: open3d_pkg_config_3rdparty_library(${name} ${ARGN})")
    endif()
    if(PKGCONFIG_FOUND)
        pkg_search_module(pc_${name} ${arg_SEARCH_ARGS})
    endif()
    if(pc_${name}_FOUND)
        message(STATUS "Using installed third-party library ${name} ${${name_uc}_VERSION}")
        add_library(${name} INTERFACE)
        target_include_directories(${name} SYSTEM INTERFACE ${pc_${name}_INCLUDE_DIRS})
        target_link_libraries(${name} INTERFACE ${pc_${name}_LINK_LIBRARIES})
        foreach(flag IN LISTS pc_${name}_CFLAGS_OTHER)
            if(flag MATCHES "-D(.*)")
                target_compile_definitions(${name} INTERFACE ${CMAKE_MATCH_1})
            endif()
        endforeach()
        if(NOT BUILD_SHARED_LIBS OR arg_PUBLIC)
            install(TARGETS ${name} EXPORT ${PROJECT_NAME}Targets)
        endif()
        set(${name}_FOUND TRUE PARENT_SCOPE)
        add_library(${PROJECT_NAME}::${name} ALIAS ${name})
    else()
        message(STATUS "Unable to find installed third-party library ${name}")
        set(${name}_FOUND FALSE PARENT_SCOPE)
    endif()
endfunction()

# open3d_find_package_3rdparty_library(name ...)
#
# Creates an interface library for a find_package dependency.
#
# The function will set ${name}_FOUND to TRUE or FALSE
# indicating whether or not the library could be found.
#
# Valid options:
#    PUBLIC
#        the library belongs to the public interface and must be installed
#    HEADER
#        the library headers belong to the public interface, but the library
#        itself is linked privately
#    REQUIRED
#        finding the package is required
#    QUIET
#        finding the package is quiet
#    PACKAGE <pkg>
#        the name of the queried package <pkg> forwarded to find_package()
#    PACKAGE_VERSION_VAR <pkg_version>
#        the variable <pkg_version> where to find the version of the queried package <pkg> find_package().
#        If not provided, PACKAGE_VERSION_VAR will default to <pkg>_VERSION.
#    TARGETS <target> [<target> ...]
#        the expected targets to be found in <pkg>
#    INCLUDE_DIRS
#        the expected include directory variable names to be found in <pkg>.
#        If <pkg> also defines targets, use them instead and pass them via TARGETS option.
#    LIBRARIES
#        the expected library variable names to be found in <pkg>.
#        If <pkg> also defines targets, use them instead and pass them via TARGETS option.
#
function(open3d_find_package_3rdparty_library name)
    cmake_parse_arguments(arg "PUBLIC;HEADER;REQUIRED;QUIET" "PACKAGE;PACKAGE_VERSION_VAR" "TARGETS;INCLUDE_DIRS;LIBRARIES" ${ARGN})
    if(arg_UNPARSED_ARGUMENTS)
        message(STATUS "Unparsed: ${arg_UNPARSED_ARGUMENTS}")
        message(FATAL_ERROR "Invalid syntax: open3d_find_package_3rdparty_library(${name} ${ARGN})")
    endif()
    if(NOT arg_PACKAGE)
        message(FATAL_ERROR "open3d_find_package_3rdparty_library: Expected value for argument PACKAGE")
    endif()
    if(NOT arg_PACKAGE_VERSION_VAR)
        set(arg_PACKAGE_VERSION_VAR "${arg_PACKAGE}_VERSION")
    endif()
    set(find_package_args "")
    if(arg_REQUIRED)
        list(APPEND find_package_args "REQUIRED")
    endif()
    if(arg_QUIET)
        list(APPEND find_package_args "QUIET")
    endif()
    find_package(${arg_PACKAGE} ${find_package_args})
    if(${arg_PACKAGE}_FOUND)
        message(STATUS "Using installed third-party library ${name} ${${arg_PACKAGE}_VERSION}")
        add_library(${name} INTERFACE)
        if(arg_TARGETS)
            foreach(target IN LISTS arg_TARGETS)
                if (TARGET ${target})
                    target_link_libraries(${name} INTERFACE ${target})
                else()
                    message(WARNING "Skipping undefined target ${target}")
                endif()
            endforeach()
        endif()
        if(arg_INCLUDE_DIRS)
            foreach(incl IN LISTS arg_INCLUDE_DIRS)
                target_include_directories(${name} INTERFACE ${${incl}})
            endforeach()
        endif()
        if(arg_LIBRARIES)
            foreach(lib IN LISTS arg_LIBRARIES)
                target_link_libraries(${name} INTERFACE ${${lib}})
            endforeach()
        endif()
        if(NOT BUILD_SHARED_LIBS OR arg_PUBLIC)
            install(TARGETS ${name} EXPORT ${PROJECT_NAME}Targets)
            # Ensure that imported targets will be found again.
            if(arg_TARGETS)
                list(APPEND Open3D_3RDPARTY_EXTERNAL_MODULES ${arg_PACKAGE})
                set(Open3D_3RDPARTY_EXTERNAL_MODULES ${Open3D_3RDPARTY_EXTERNAL_MODULES} PARENT_SCOPE)
            endif()
        endif()
        set(${name}_FOUND TRUE PARENT_SCOPE)
        set(${name}_VERSION ${${arg_PACKAGE_VERSION_VAR}} PARENT_SCOPE)
        add_library(${PROJECT_NAME}::${name} ALIAS ${name})
    else()
        message(STATUS "Unable to find installed third-party library ${name}")
        set(${name}_FOUND FALSE PARENT_SCOPE)
    endif()
endfunction()

# List of linker options for libOpen3D client binaries (eg: pybind) to hide Open3D 3rd
# party dependencies. Only needed with GCC, not AppleClang.
set(OPEN3D_HIDDEN_3RDPARTY_LINK_OPTIONS)

if (CMAKE_CXX_COMPILER_ID STREQUAL AppleClang)
    find_library(LexLIB libl.a)    # test archive in macOS
    if (LexLIB)
        include(CheckCXXSourceCompiles)
        set(CMAKE_REQUIRED_LINK_OPTIONS -load_hidden ${LexLIB})
        check_cxx_source_compiles("int main() {return 0;}" FLAG_load_hidden)
        unset(CMAKE_REQUIRED_LINK_OPTIONS)
    endif()
endif()
if (NOT FLAG_load_hidden)
    set(FLAG_load_hidden 0)
endif()

# open3d_import_3rdparty_library(name ...)
#
# Imports a third-party library that has been built independently in a sub project.
#
# Valid options:
#    PUBLIC
#        the library belongs to the public interface and must be installed
#    HEADER
#        the library headers belong to the public interface and will be
#        installed, but the library is linked privately.
#    INCLUDE_ALL
#        install all files in the include directories. Default is *.h, *.hpp
#    HIDDEN
#         Symbols from this library will not be exported to client code during
#         linking with Open3D. This is the opposite of the VISIBLE option in
#         open3d_build_3rdparty_library.  Prefer hiding symbols during building 3rd
#         party libraries, since this option is not supported by the MSVC linker.
#    INCLUDE_DIRS
#        the temporary location where the library headers have been installed.
#        Trailing slashes have the same meaning as with install(DIRECTORY).
#        If your include is "#include <x.hpp>" and the path of the file is
#        "/path/to/libx/x.hpp" then you need to pass "/path/to/libx/"
#        with the trailing "/". If you have "#include <libx/x.hpp>" then you
#        need to pass "/path/to/libx".
#    LIBRARIES
#        the built library name(s). It is assumed that the library is static.
#        If the library is PUBLIC, it will be renamed to Open3D_${name} at
#        install time to prevent name collisions in the install space.
#    LIB_DIR
#        the temporary location of the library. Defaults to
#        CMAKE_ARCHIVE_OUTPUT_DIRECTORY.
#    DEPENDS <target> [<target> ...]
#        targets on which <name> depends on and that must be built before.
#
function(open3d_import_3rdparty_library name)
    cmake_parse_arguments(arg "PUBLIC;HEADER;INCLUDE_ALL;HIDDEN" "LIB_DIR" "INCLUDE_DIRS;LIBRARIES;DEPENDS" ${ARGN})
    if(arg_UNPARSED_ARGUMENTS)
        message(STATUS "Unparsed: ${arg_UNPARSED_ARGUMENTS}")
        message(FATAL_ERROR "Invalid syntax: open3d_import_3rdparty_library(${name} ${ARGN})")
    endif()
    if(NOT arg_LIB_DIR)
        set(arg_LIB_DIR "${CMAKE_ARCHIVE_OUTPUT_DIRECTORY}")
    endif()
    add_library(${name} INTERFACE)
    if(arg_INCLUDE_DIRS)
        foreach(incl IN LISTS arg_INCLUDE_DIRS)
            if (incl MATCHES "(.*)/$")
                set(incl_path ${CMAKE_MATCH_1})
            else()
                get_filename_component(incl_path "${incl}" DIRECTORY)
            endif()
            target_include_directories(${name} SYSTEM INTERFACE $<BUILD_INTERFACE:${incl_path}>)
            if(arg_PUBLIC OR arg_HEADER)
                if(arg_INCLUDE_ALL)
                    install(DIRECTORY ${incl}
                        DESTINATION ${Open3D_INSTALL_INCLUDE_DIR}/open3d/3rdparty
                    )
                else()
                    install(DIRECTORY ${incl}
                        DESTINATION ${Open3D_INSTALL_INCLUDE_DIR}/open3d/3rdparty
                        FILES_MATCHING
                            PATTERN "*.h"
                            PATTERN "*.hpp"
                    )
                endif()
                target_include_directories(${name} INTERFACE $<INSTALL_INTERFACE:${Open3D_INSTALL_INCLUDE_DIR}/open3d/3rdparty>)
            endif()
        endforeach()
    endif()
    if(arg_LIBRARIES)
        list(LENGTH arg_LIBRARIES libcount)
        if(arg_HIDDEN AND NOT arg_PUBLIC AND NOT arg_HEADER)
            set(HIDDEN 1)
        else()
            set(HIDDEN 0)
        endif()
        foreach(arg_LIBRARY IN LISTS arg_LIBRARIES)
            set(library_filename ${CMAKE_STATIC_LIBRARY_PREFIX}${arg_LIBRARY}${CMAKE_STATIC_LIBRARY_SUFFIX})
            if(libcount EQUAL 1)
                set(installed_library_filename ${CMAKE_STATIC_LIBRARY_PREFIX}${PROJECT_NAME}_${name}${CMAKE_STATIC_LIBRARY_SUFFIX})
            else()
                set(installed_library_filename ${CMAKE_STATIC_LIBRARY_PREFIX}${PROJECT_NAME}_${name}_${arg_LIBRARY}${CMAKE_STATIC_LIBRARY_SUFFIX})
            endif()
            # Apple compiler ld
            target_link_libraries(${name} INTERFACE
                "$<BUILD_INTERFACE:$<$<AND:${HIDDEN},${FLAG_load_hidden}>:-load_hidden >${arg_LIB_DIR}/${library_filename}>")
            if(NOT BUILD_SHARED_LIBS OR arg_PUBLIC)
                install(FILES ${arg_LIB_DIR}/${library_filename}
                    DESTINATION ${Open3D_INSTALL_LIB_DIR}
                    RENAME ${installed_library_filename}
                )
                target_link_libraries(${name} INTERFACE $<INSTALL_INTERFACE:$<INSTALL_PREFIX>/${Open3D_INSTALL_LIB_DIR}/${installed_library_filename}>)
            endif()
            if (HIDDEN)
                # GNU compiler ld
                target_link_options(${name} INTERFACE
                    $<$<CXX_COMPILER_ID:GNU>:LINKER:--exclude-libs,${library_filename}>)
                list(APPEND OPEN3D_HIDDEN_3RDPARTY_LINK_OPTIONS $<$<CXX_COMPILER_ID:GNU>:LINKER:--exclude-libs,${library_filename}>)
                set(OPEN3D_HIDDEN_3RDPARTY_LINK_OPTIONS
                    ${OPEN3D_HIDDEN_3RDPARTY_LINK_OPTIONS} PARENT_SCOPE)
            endif()
        endforeach()
    endif()
    if(NOT BUILD_SHARED_LIBS OR arg_PUBLIC)
        install(TARGETS ${name} EXPORT ${PROJECT_NAME}Targets)
    endif()
    if(arg_DEPENDS)
        add_dependencies(${name} ${arg_DEPENDS})
    endif()
    add_library(${PROJECT_NAME}::${name} ALIAS ${name})
endfunction()

include(ProcessorCount)
ProcessorCount(NPROC)

# CUDAToolkit (required at this point for subsequent checks and targets)
if(BUILD_CUDA_MODULE)
    find_package(CUDAToolkit REQUIRED)
endif()

# Threads
open3d_find_package_3rdparty_library(3rdparty_threads
    REQUIRED
    PACKAGE Threads
    TARGETS Threads::Threads
)

# Assimp
include(${Open3D_3RDPARTY_DIR}/assimp/assimp.cmake)
open3d_import_3rdparty_library(3rdparty_assimp
    INCLUDE_DIRS ${ASSIMP_INCLUDE_DIR}
    LIB_DIR      ${ASSIMP_LIB_DIR}
    LIBRARIES    ${ASSIMP_LIBRARIES}
    DEPENDS      ext_assimp
)
list(APPEND Open3D_3RDPARTY_PRIVATE_TARGETS Open3D::3rdparty_assimp)

# OpenMP
if(WITH_OPENMP)
    open3d_find_package_3rdparty_library(3rdparty_openmp
        PACKAGE OpenMP
        PACKAGE_VERSION_VAR OpenMP_CXX_VERSION
        TARGETS OpenMP::OpenMP_CXX
    )
    if(3rdparty_openmp_FOUND)
        message(STATUS "Building with OpenMP")
        list(APPEND Open3D_3RDPARTY_PRIVATE_TARGETS Open3D::3rdparty_openmp)
    endif()
endif()

# X11
if(UNIX AND NOT APPLE)
    open3d_find_package_3rdparty_library(3rdparty_x11
        QUIET
        PACKAGE X11
        TARGETS X11::X11
    )
endif()

# CUB (already included in CUDA 11.0+)
if(BUILD_CUDA_MODULE AND CUDAToolkit_VERSION VERSION_LESS "11.0")
    include(${Open3D_3RDPARTY_DIR}/cub/cub.cmake)
    open3d_import_3rdparty_library(3rdparty_cub
        INCLUDE_DIRS ${CUB_INCLUDE_DIRS}
        DEPENDS      ext_cub
    )
    list(APPEND Open3D_3RDPARTY_PRIVATE_TARGETS Open3D::3rdparty_cub)
endif()

# cutlass
if(BUILD_CUDA_MODULE)
    include(${Open3D_3RDPARTY_DIR}/cutlass/cutlass.cmake)
    open3d_import_3rdparty_library(3rdparty_cutlass
        INCLUDE_DIRS ${CUTLASS_INCLUDE_DIRS}
        DEPENDS      ext_cutlass
    )
    list(APPEND Open3D_3RDPARTY_PRIVATE_TARGETS Open3D::3rdparty_cutlass)
endif()

# Dirent
if(WIN32)
    open3d_build_3rdparty_library(3rdparty_dirent DIRECTORY dirent)
    list(APPEND Open3D_3RDPARTY_PRIVATE_TARGETS Open3D::3rdparty_dirent)
endif()

# Eigen3
if(USE_SYSTEM_EIGEN3)
    open3d_find_package_3rdparty_library(3rdparty_eigen3
        PUBLIC
        PACKAGE Eigen3
        TARGETS Eigen3::Eigen
    )
    if(NOT 3rdparty_eigen3_FOUND)
        set(USE_SYSTEM_EIGEN3 OFF)
    endif()
endif()
if(NOT USE_SYSTEM_EIGEN3)
    include(${Open3D_3RDPARTY_DIR}/eigen/eigen.cmake)
    open3d_import_3rdparty_library(3rdparty_eigen3
        PUBLIC
        INCLUDE_DIRS ${EIGEN_INCLUDE_DIRS}
        INCLUDE_ALL
        DEPENDS      ext_eigen
    )
endif()
list(APPEND Open3D_3RDPARTY_PUBLIC_TARGETS Open3D::3rdparty_eigen3)

# Nanoflann
include(${Open3D_3RDPARTY_DIR}/nanoflann/nanoflann.cmake)
open3d_import_3rdparty_library(3rdparty_nanoflann
    INCLUDE_DIRS ${NANOFLANN_INCLUDE_DIRS}
    DEPENDS      ext_nanoflann
)
list(APPEND Open3D_3RDPARTY_PRIVATE_TARGETS Open3D::3rdparty_nanoflann)

# GLEW
if(USE_SYSTEM_GLEW)
    open3d_find_package_3rdparty_library(3rdparty_glew
        HEADER
        PACKAGE GLEW
        TARGETS GLEW::GLEW
    )
    if(NOT 3rdparty_glew_FOUND)
        open3d_pkg_config_3rdparty_library(3rdparty_glew
            HEADER
            SEARCH_ARGS glew
        )
        if(NOT 3rdparty_glew_FOUND)
            set(USE_SYSTEM_GLEW OFF)
        endif()
    endif()
endif()
if(NOT USE_SYSTEM_GLEW)
    open3d_build_3rdparty_library(3rdparty_glew DIRECTORY glew
        HEADER
        SOURCES
            src/glew.c
        INCLUDE_DIRS
            include/
    )
    if(ENABLE_HEADLESS_RENDERING)
        target_compile_definitions(3rdparty_glew PUBLIC GLEW_OSMESA)
    endif()
    if(WIN32)
        target_compile_definitions(3rdparty_glew PUBLIC GLEW_STATIC)
    endif()
endif()
list(APPEND Open3D_3RDPARTY_HEADER_TARGETS Open3D::3rdparty_glew)

# GLFW
if(USE_SYSTEM_GLFW)
    open3d_find_package_3rdparty_library(3rdparty_glfw
        HEADER
        PACKAGE glfw3
        TARGETS glfw
    )
    if(NOT 3rdparty_glfw_FOUND)
        open3d_pkg_config_3rdparty_library(3rdparty_glfw
            HEADER
            SEARCH_ARGS glfw3
        )
        if(NOT 3rdparty_glfw_FOUND)
            set(USE_SYSTEM_GLFW OFF)
        endif()
    endif()
endif()
if(NOT USE_SYSTEM_GLFW)
    message(STATUS "Building library 3rdparty_glfw from source")
    add_subdirectory(${Open3D_3RDPARTY_DIR}/glfw)
    open3d_import_3rdparty_library(3rdparty_glfw
        HEADER
        INCLUDE_DIRS ${Open3D_3RDPARTY_DIR}/glfw/include/
        LIBRARIES    glfw3
        DEPENDS      glfw
    )
    target_link_libraries(3rdparty_glfw INTERFACE Open3D::3rdparty_threads)
    if(UNIX AND NOT APPLE)
        find_library(RT_LIBRARY rt)
        if(RT_LIBRARY)
            target_link_libraries(3rdparty_glfw INTERFACE ${RT_LIBRARY})
        endif()
        find_library(MATH_LIBRARY m)
        if(MATH_LIBRARY)
            target_link_libraries(3rdparty_glfw INTERFACE ${MATH_LIBRARY})
        endif()
        if(CMAKE_DL_LIBS)
            target_link_libraries(3rdparty_glfw INTERFACE ${CMAKE_DL_LIBS})
        endif()
    endif()
    if(APPLE)
        find_library(COCOA_FRAMEWORK Cocoa)
        find_library(IOKIT_FRAMEWORK IOKit)
        find_library(CORE_FOUNDATION_FRAMEWORK CoreFoundation)
        find_library(CORE_VIDEO_FRAMEWORK CoreVideo)
        target_link_libraries(3rdparty_glfw INTERFACE
            ${COCOA_FRAMEWORK}
            ${IOKIT_FRAMEWORK}
            ${CORE_FOUNDATION_FRAMEWORK}
            ${CORE_VIDEO_FRAMEWORK}
        )
    endif()
    if(WIN32)
        target_link_libraries(3rdparty_glfw INTERFACE gdi32)
    endif()
endif()
if(TARGET Open3D::3rdparty_x11)
    target_link_libraries(3rdparty_glfw INTERFACE Open3D::3rdparty_x11)
endif()
list(APPEND Open3D_3RDPARTY_HEADER_TARGETS Open3D::3rdparty_glfw)

# TurboJPEG
if(USE_SYSTEM_JPEG AND BUILD_AZURE_KINECT)
    open3d_pkg_config_3rdparty_library(3rdparty_turbojpeg
        SEARCH_ARGS turbojpeg
    )
    if(NOT 3rdparty_turbojpeg_FOUND)
        message(STATUS "Azure Kinect driver needs TurboJPEG API")
        set(USE_SYSTEM_JPEG OFF)
    endif()
endif()

# JPEG
if(USE_SYSTEM_JPEG)
    open3d_find_package_3rdparty_library(3rdparty_jpeg
        PACKAGE JPEG
        TARGETS JPEG::JPEG
    )
    if(3rdparty_jpeg_FOUND)
        if(TARGET Open3D::3rdparty_turbojpeg)
            list(APPEND Open3D_3RDPARTY_PRIVATE_TARGETS Open3D::3rdparty_turbojpeg)
        endif()
    else()
        set(USE_SYSTEM_JPEG OFF)
    endif()
endif()
if(NOT USE_SYSTEM_JPEG)
    message(STATUS "Building third-party library JPEG from source")
    include(${Open3D_3RDPARTY_DIR}/libjpeg-turbo/libjpeg-turbo.cmake)
    open3d_import_3rdparty_library(3rdparty_jpeg
        INCLUDE_DIRS ${JPEG_TURBO_INCLUDE_DIRS}
        LIB_DIR      ${JPEG_TURBO_LIB_DIR}
        LIBRARIES    ${JPEG_TURBO_LIBRARIES}
        DEPENDS      ext_turbojpeg
    )
endif()
list(APPEND Open3D_3RDPARTY_PRIVATE_TARGETS Open3D::3rdparty_jpeg)

# jsoncpp: always compile from source to avoid ABI issues.
include(${Open3D_3RDPARTY_DIR}/jsoncpp/jsoncpp.cmake)
open3d_import_3rdparty_library(3rdparty_jsoncpp
    INCLUDE_DIRS ${JSONCPP_INCLUDE_DIRS}
    LIB_DIR      ${JSONCPP_LIB_DIR}
    LIBRARIES    ${JSONCPP_LIBRARIES}
    DEPENDS      ext_jsoncpp
)
list(APPEND Open3D_3RDPARTY_PRIVATE_TARGETS Open3D::3rdparty_jsoncpp)

# liblzf
if(USE_SYSTEM_LIBLZF)
    open3d_find_package_3rdparty_library(3rdparty_liblzf
        PACKAGE liblzf
        TARGETS liblzf::liblzf
    )
    if(NOT 3rdparty_liblzf_FOUND)
        set(USE_SYSTEM_LIBLZF OFF)
    endif()
endif()
if(NOT USE_SYSTEM_LIBLZF)
    open3d_build_3rdparty_library(3rdparty_liblzf DIRECTORY liblzf
        SOURCES
            liblzf/lzf_c.c
            liblzf/lzf_d.c
    )
endif()
list(APPEND Open3D_3RDPARTY_PRIVATE_TARGETS Open3D::3rdparty_liblzf)

# tritriintersect
open3d_build_3rdparty_library(3rdparty_tritriintersect DIRECTORY tomasakeninemoeller
    INCLUDE_DIRS include/
)
list(APPEND Open3D_3RDPARTY_PRIVATE_TARGETS Open3D::3rdparty_tritriintersect)

# librealsense SDK
if (BUILD_LIBREALSENSE)
    if(USE_SYSTEM_LIBREALSENSE AND NOT GLIBCXX_USE_CXX11_ABI)
        # Turn off USE_SYSTEM_LIBREALSENSE.
        # Because it is affected by libraries built with different CXX ABIs.
        # See details: https://github.com/isl-org/Open3D/pull/2876
        message(STATUS "Set USE_SYSTEM_LIBREALSENSE=OFF, because GLIBCXX_USE_CXX11_ABI is OFF.")
        set(USE_SYSTEM_LIBREALSENSE OFF)
    endif()
    if(USE_SYSTEM_LIBREALSENSE)
        open3d_find_package_3rdparty_library(3rdparty_librealsense
            PACKAGE realsense2
            TARGETS realsense2::realsense2
        )
        if(NOT 3rdparty_librealsense_FOUND)
            set(USE_SYSTEM_LIBREALSENSE OFF)
        endif()
    endif()
    if(NOT USE_SYSTEM_LIBREALSENSE)
        include(${Open3D_3RDPARTY_DIR}/librealsense/librealsense.cmake)
        open3d_import_3rdparty_library(3rdparty_librealsense
            INCLUDE_DIRS ${LIBREALSENSE_INCLUDE_DIR}
            LIBRARIES    ${LIBREALSENSE_LIBRARIES}
            LIB_DIR      ${LIBREALSENSE_LIB_DIR}
            DEPENDS      ext_librealsense
        )
        if (UNIX AND NOT APPLE)    # Ubuntu dependency: libudev-dev
            find_library(UDEV_LIBRARY udev REQUIRED
                DOC "Library provided by the deb package libudev-dev")
            target_link_libraries(3rdparty_librealsense INTERFACE ${UDEV_LIBRARY})
        endif()
    endif()
    list(APPEND Open3D_3RDPARTY_PRIVATE_TARGETS Open3D::3rdparty_librealsense)
endif()

# Curl
# - Curl should be linked before PNG, otherwise it will have undefined symbols.
# - openssl.cmake needs to be included before curl.cmake, for the
#   BORINGSSL_ROOT_DIR variable.
include(${Open3D_3RDPARTY_DIR}/boringssl/boringssl.cmake)
include(${Open3D_3RDPARTY_DIR}/curl/curl.cmake)
open3d_import_3rdparty_library(3rdparty_curl
    INCLUDE_DIRS ${CURL_INCLUDE_DIRS}
    INCLUDE_ALL
    LIB_DIR      ${CURL_LIB_DIR}
    LIBRARIES    ${CURL_LIBRARIES}
    DEPENDS      ext_zlib ext_curl
)
if(APPLE)
    # Missing frameworks: https://stackoverflow.com/a/56157695/1255535
    # Link frameworks   : https://stackoverflow.com/a/18330634/1255535
    # Fixes error:
    # ```
    # Undefined symbols for architecture arm64:
    # "_SCDynamicStoreCopyProxies", referenced from:
    #     _Curl_resolv in libcurl.a(hostip.c.o)
    # ```
    # The "Foundation" framework is already linked by GLFW.
    target_link_libraries(3rdparty_curl INTERFACE "-framework SystemConfiguration")
endif()
list(APPEND Open3D_3RDPARTY_PRIVATE_TARGETS Open3D::3rdparty_curl)

# BoringSSL
open3d_import_3rdparty_library(3rdparty_openssl
    INCLUDE_DIRS ${BORINGSSL_INCLUDE_DIRS}
    INCLUDE_ALL
    INCLUDE_DIRS ${BORINGSSL_INCLUDE_DIRS}
    LIB_DIR      ${BORINGSSL_LIB_DIR}
    LIBRARIES    ${BORINGSSL_LIBRARIES}
    DEPENDS      ext_zlib ext_boringssl
)
list(APPEND Open3D_3RDPARTY_PRIVATE_TARGETS Open3D::3rdparty_openssl)

# PNG
if(USE_SYSTEM_PNG)
    # ZLIB::ZLIB is automatically included by the PNG package.
    open3d_find_package_3rdparty_library(3rdparty_png
        PACKAGE PNG
        PACKAGE_VERSION_VAR PNG_VERSION_STRING
        TARGETS PNG::PNG
    )
    if(NOT 3rdparty_png_FOUND)
        set(USE_SYSTEM_PNG OFF)
    endif()
endif()
if(NOT USE_SYSTEM_PNG)
    include(${Open3D_3RDPARTY_DIR}/zlib/zlib.cmake)
    open3d_import_3rdparty_library(3rdparty_zlib
        HIDDEN
        INCLUDE_DIRS ${ZLIB_INCLUDE_DIRS}
        LIB_DIR      ${ZLIB_LIB_DIR}
        LIBRARIES    ${ZLIB_LIBRARIES}
        DEPENDS      ext_zlib
    )

    include(${Open3D_3RDPARTY_DIR}/libpng/libpng.cmake)
    open3d_import_3rdparty_library(3rdparty_png
        INCLUDE_DIRS ${LIBPNG_INCLUDE_DIRS}
        LIB_DIR      ${LIBPNG_LIB_DIR}
        LIBRARIES    ${LIBPNG_LIBRARIES}
        DEPENDS      ext_libpng
    )
    add_dependencies(ext_libpng ext_zlib)
    target_link_libraries(3rdparty_png INTERFACE Open3D::3rdparty_zlib)
endif()
list(APPEND Open3D_3RDPARTY_PRIVATE_TARGETS Open3D::3rdparty_png)

# rply
open3d_build_3rdparty_library(3rdparty_rply DIRECTORY rply
    SOURCES
        rply/rply.c
    INCLUDE_DIRS
        rply/
)
list(APPEND Open3D_3RDPARTY_PRIVATE_TARGETS Open3D::3rdparty_rply)

# tinyfiledialogs
open3d_build_3rdparty_library(3rdparty_tinyfiledialogs DIRECTORY tinyfiledialogs
    SOURCES
        include/tinyfiledialogs/tinyfiledialogs.c
    INCLUDE_DIRS
        include/
)
list(APPEND Open3D_3RDPARTY_PRIVATE_TARGETS Open3D::3rdparty_tinyfiledialogs)

# tinygltf
if(USE_SYSTEM_TINYGLTF)
    open3d_find_package_3rdparty_library(3rdparty_tinygltf
        PACKAGE TinyGLTF
        TARGETS TinyGLTF::TinyGLTF
    )
    if(NOT 3rdparty_tinygltf_FOUND)
        set(USE_SYSTEM_TINYGLTF OFF)
    endif()
endif()
if(NOT USE_SYSTEM_TINYGLTF)
    include(${Open3D_3RDPARTY_DIR}/tinygltf/tinygltf.cmake)
    open3d_import_3rdparty_library(3rdparty_tinygltf
        INCLUDE_DIRS ${TINYGLTF_INCLUDE_DIRS}
        DEPENDS      ext_tinygltf
    )
    target_compile_definitions(3rdparty_tinygltf INTERFACE TINYGLTF_IMPLEMENTATION STB_IMAGE_IMPLEMENTATION STB_IMAGE_WRITE_IMPLEMENTATION)
endif()
list(APPEND Open3D_3RDPARTY_PRIVATE_TARGETS Open3D::3rdparty_tinygltf)

# tinyobjloader
if(USE_SYSTEM_TINYOBJLOADER)
    open3d_find_package_3rdparty_library(3rdparty_tinyobjloader
        PACKAGE tinyobjloader
        TARGETS tinyobjloader::tinyobjloader
    )
    if(NOT 3rdparty_tinyobjloader_FOUND)
        set(USE_SYSTEM_TINYOBJLOADER OFF)
    endif()
endif()
if(NOT USE_SYSTEM_TINYOBJLOADER)
    include(${Open3D_3RDPARTY_DIR}/tinyobjloader/tinyobjloader.cmake)
    open3d_import_3rdparty_library(3rdparty_tinyobjloader
        INCLUDE_DIRS ${TINYOBJLOADER_INCLUDE_DIRS}
        DEPENDS      ext_tinyobjloader
    )
    target_compile_definitions(3rdparty_tinyobjloader INTERFACE TINYOBJLOADER_IMPLEMENTATION)
endif()
list(APPEND Open3D_3RDPARTY_PRIVATE_TARGETS Open3D::3rdparty_tinyobjloader)

# Qhullcpp
if(USE_SYSTEM_QHULLCPP)
    open3d_find_package_3rdparty_library(3rdparty_qhullcpp
        PACKAGE Qhull
        TARGETS Qhull::qhullcpp Qhull::qhull_r
    )
    if(NOT 3rdparty_qhullcpp_FOUND)
        set(USE_SYSTEM_QHULLCPP OFF)
    endif()
endif()
if(NOT USE_SYSTEM_QHULLCPP)
    include(${Open3D_3RDPARTY_DIR}/qhull/qhull.cmake)
    open3d_build_3rdparty_library(3rdparty_qhull_r DIRECTORY ${QHULL_SOURCE_DIR}
        SOURCES
            src/libqhull_r/global_r.c
            src/libqhull_r/stat_r.c
            src/libqhull_r/geom2_r.c
            src/libqhull_r/poly2_r.c
            src/libqhull_r/merge_r.c
            src/libqhull_r/libqhull_r.c
            src/libqhull_r/geom_r.c
            src/libqhull_r/poly_r.c
            src/libqhull_r/qset_r.c
            src/libqhull_r/mem_r.c
            src/libqhull_r/random_r.c
            src/libqhull_r/usermem_r.c
            src/libqhull_r/userprintf_r.c
            src/libqhull_r/io_r.c
            src/libqhull_r/user_r.c
            src/libqhull_r/rboxlib_r.c
            src/libqhull_r/userprintf_rbox_r.c
        INCLUDE_DIRS
            src/
        DEPENDS
            ext_qhull
    )
    open3d_build_3rdparty_library(3rdparty_qhullcpp DIRECTORY ${QHULL_SOURCE_DIR}
        SOURCES
            src/libqhullcpp/Coordinates.cpp
            src/libqhullcpp/PointCoordinates.cpp
            src/libqhullcpp/Qhull.cpp
            src/libqhullcpp/QhullFacet.cpp
            src/libqhullcpp/QhullFacetList.cpp
            src/libqhullcpp/QhullFacetSet.cpp
            src/libqhullcpp/QhullHyperplane.cpp
            src/libqhullcpp/QhullPoint.cpp
            src/libqhullcpp/QhullPointSet.cpp
            src/libqhullcpp/QhullPoints.cpp
            src/libqhullcpp/QhullQh.cpp
            src/libqhullcpp/QhullRidge.cpp
            src/libqhullcpp/QhullSet.cpp
            src/libqhullcpp/QhullStat.cpp
            src/libqhullcpp/QhullVertex.cpp
            src/libqhullcpp/QhullVertexSet.cpp
            src/libqhullcpp/RboxPoints.cpp
            src/libqhullcpp/RoadError.cpp
            src/libqhullcpp/RoadLogEvent.cpp
        INCLUDE_DIRS
            src/
        DEPENDS
            ext_qhull
    )
    target_link_libraries(3rdparty_qhullcpp PRIVATE 3rdparty_qhull_r)
endif()
list(APPEND Open3D_3RDPARTY_PRIVATE_TARGETS Open3D::3rdparty_qhullcpp)

# fmt
if(USE_SYSTEM_FMT)
    open3d_find_package_3rdparty_library(3rdparty_fmt
        PUBLIC
        PACKAGE fmt
        TARGETS fmt::fmt-header-only fmt::fmt
    )
    if(NOT 3rdparty_fmt_FOUND)
        set(USE_SYSTEM_FMT OFF)
    endif()
endif()
if(NOT USE_SYSTEM_FMT)
    # We set the FMT_HEADER_ONLY macro, so no need to actually compile the source
    include(${Open3D_3RDPARTY_DIR}/fmt/fmt.cmake)
    open3d_import_3rdparty_library(3rdparty_fmt
        PUBLIC
        INCLUDE_DIRS ${FMT_INCLUDE_DIRS}
        DEPENDS      ext_fmt
    )
    target_compile_definitions(3rdparty_fmt INTERFACE FMT_HEADER_ONLY=1)
endif()
list(APPEND Open3D_3RDPARTY_PUBLIC_TARGETS Open3D::3rdparty_fmt)

# Pybind11
if (BUILD_PYTHON_MODULE)
    if(USE_SYSTEM_PYBIND11)
        find_package(pybind11)
    endif()
    if (NOT USE_SYSTEM_PYBIND11 OR NOT TARGET pybind11::module)
        set(USE_SYSTEM_PYBIND11 OFF)
        include(${Open3D_3RDPARTY_DIR}/pybind11/pybind11.cmake)
        # pybind11 will automatically become available.
    endif()
endif()

# Azure Kinect
set(BUILD_AZURE_KINECT_COMMENT "//") # Set include header files in Open3D.h
if (BUILD_AZURE_KINECT)
    include(${Open3D_3RDPARTY_DIR}/azure_kinect/azure_kinect.cmake)
    open3d_import_3rdparty_library(3rdparty_k4a
        INCLUDE_DIRS ${K4A_INCLUDE_DIR}
        DEPENDS      ext_k4a
    )
    list(APPEND Open3D_3RDPARTY_PRIVATE_TARGETS Open3D::3rdparty_k4a)
endif()

# PoissonRecon
include(${Open3D_3RDPARTY_DIR}/possionrecon/possionrecon.cmake)
open3d_import_3rdparty_library(3rdparty_poisson
    INCLUDE_DIRS ${POISSON_INCLUDE_DIRS}
    DEPENDS      ext_poisson
)
list(APPEND Open3D_3RDPARTY_PRIVATE_TARGETS Open3D::3rdparty_poisson)

# Googletest
if (BUILD_UNIT_TESTS)
    include(${Open3D_3RDPARTY_DIR}/googletest/googletest.cmake)
    open3d_build_3rdparty_library(3rdparty_googletest DIRECTORY ${GOOGLETEST_SOURCE_DIR}
        SOURCES
            googletest/src/gtest-all.cc
            googlemock/src/gmock-all.cc
        INCLUDE_DIRS
            googletest/include/
            googletest/
            googlemock/include/
            googlemock/
        DEPENDS
            ext_googletest
    )
endif()

# Google benchmark
if (BUILD_BENCHMARKS)
    include(${Open3D_3RDPARTY_DIR}/benchmark/benchmark.cmake)
    # benchmark and benchmark_main will automatically become available.
endif()

# Headless rendering
if (ENABLE_HEADLESS_RENDERING)
    open3d_find_package_3rdparty_library(3rdparty_opengl
        REQUIRED
        PACKAGE OSMesa
        INCLUDE_DIRS OSMESA_INCLUDE_DIR
        LIBRARIES OSMESA_LIBRARY
    )
else()
    open3d_find_package_3rdparty_library(3rdparty_opengl
        PACKAGE OpenGL
        TARGETS OpenGL::GL
    )
endif()
list(APPEND Open3D_3RDPARTY_PRIVATE_TARGETS Open3D::3rdparty_opengl)

# imgui
if(BUILD_GUI)
    if(USE_SYSTEM_IMGUI)
        open3d_find_package_3rdparty_library(3rdparty_imgui
            PACKAGE ImGui
            TARGETS ImGui::ImGui
        )
        if(NOT 3rdparty_imgui_FOUND)
            set(USE_SYSTEM_IMGUI OFF)
        endif()
    endif()
    if(NOT USE_SYSTEM_IMGUI)
        include(${Open3D_3RDPARTY_DIR}/imgui/imgui.cmake)
        open3d_build_3rdparty_library(3rdparty_imgui DIRECTORY ${IMGUI_SOURCE_DIR}
            SOURCES
                imgui_demo.cpp
                imgui_draw.cpp
                imgui_widgets.cpp
                imgui.cpp
            DEPENDS
                ext_imgui
        )
    endif()
    list(APPEND Open3D_3RDPARTY_PRIVATE_TARGETS Open3D::3rdparty_imgui)
endif()

# Filament
if(BUILD_GUI)
    set(FILAMENT_RUNTIME_VER "")
    if(BUILD_FILAMENT_FROM_SOURCE)
        message(STATUS "Building third-party library Filament from source")
        if(MSVC OR (CMAKE_C_COMPILER_ID MATCHES ".*Clang" AND
            CMAKE_CXX_COMPILER_ID MATCHES ".*Clang"
            AND CMAKE_CXX_COMPILER_VERSION VERSION_GREATER_EQUAL 7))
            set(FILAMENT_C_COMPILER "${CMAKE_C_COMPILER}")
            set(FILAMENT_CXX_COMPILER "${CMAKE_CXX_COMPILER}")
        else()
            message(STATUS "Filament can only be built with Clang >= 7")
            # First, check default version, because the user may have configured
            # a particular version as default for a reason.
            find_program(CLANG_DEFAULT_CC NAMES clang)
            find_program(CLANG_DEFAULT_CXX NAMES clang++)
            if(CLANG_DEFAULT_CC AND CLANG_DEFAULT_CXX)
                execute_process(COMMAND ${CLANG_DEFAULT_CXX} --version OUTPUT_VARIABLE clang_version)
                if(clang_version MATCHES "clang version ([0-9]+)")
                    if (CMAKE_MATCH_1 GREATER_EQUAL 7)
                        message(STATUS "Using ${CLANG_DEFAULT_CXX} to build Filament")
                        set(FILAMENT_C_COMPILER "${CLANG_DEFAULT_CC}")
                        set(FILAMENT_CXX_COMPILER "${CLANG_DEFAULT_CXX}")
                    endif()
                endif()
            endif()
            # If the default version is not sufficient, look for some specific versions
            if(NOT FILAMENT_C_COMPILER OR NOT FILAMENT_CXX_COMPILER)
                find_program(CLANG_VERSIONED_CC NAMES clang-12 clang-11 clang-10 clang-9 clang-8 clang-7)
                find_program(CLANG_VERSIONED_CXX NAMES clang++-12 clang++11 clang++-10 clang++-9 clang++-8 clang++-7)
                if (CLANG_VERSIONED_CC AND CLANG_VERSIONED_CXX)
                    set(FILAMENT_C_COMPILER "${CLANG_VERSIONED_CC}")
                    set(FILAMENT_CXX_COMPILER "${CLANG_VERSIONED_CXX}")
                    message(STATUS "Using ${CLANG_VERSIONED_CXX} to build Filament")
                else()
                    message(FATAL_ERROR "Need Clang >= 7 to compile Filament from source")
                endif()
            endif()
        endif()
        if (UNIX AND NOT APPLE)
            # Find corresponding libc++ and libc++abi libraries. On Ubuntu, clang
            # libraries are located at /usr/lib/llvm-{version}/lib, and the default
            # version will have a sybolic link at /usr/lib/x86_64-linux-gnu/ or
            # /usr/lib/aarch64-linux-gnu.
            # For aarch64, the symbolic link path may not work for CMake's
            # find_library. Therefore, when compiling Filament from source, we
            # explicitly find the corresponidng path based on the clang version.
            execute_process(COMMAND ${FILAMENT_CXX_COMPILER} --version OUTPUT_VARIABLE clang_version)
            if(clang_version MATCHES "clang version ([0-9]+)")
                set(CLANG_LIBDIR "/usr/lib/llvm-${CMAKE_MATCH_1}/lib")
            endif()
        endif()
        include(${Open3D_3RDPARTY_DIR}/filament/filament_build.cmake)
    else()
        message(STATUS "Using prebuilt third-party library Filament")
        include(${Open3D_3RDPARTY_DIR}/filament/filament_download.cmake)
        # Set lib directory for filament v1.9.9 on Windows.
        # Assume newer version if FILAMENT_PRECOMPILED_ROOT is set.
        if (WIN32 AND NOT FILAMENT_PRECOMPILED_ROOT)
            if (STATIC_WINDOWS_RUNTIME)
                set(FILAMENT_RUNTIME_VER "x86_64/mt$<$<CONFIG:DEBUG>:d>")
            else()
                set(FILAMENT_RUNTIME_VER "x86_64/md$<$<CONFIG:DEBUG>:d>")
            endif()
        endif()
    endif()
    if (APPLE)
        if (APPLE_AARCH64)
            set(FILAMENT_RUNTIME_VER arm64)
        else()
            set(FILAMENT_RUNTIME_VER x86_64)
        endif()
    endif()
    open3d_import_3rdparty_library(3rdparty_filament
        HEADER
        INCLUDE_DIRS ${FILAMENT_ROOT}/include/
        LIB_DIR ${FILAMENT_ROOT}/lib/${FILAMENT_RUNTIME_VER}
        LIBRARIES ${filament_LIBRARIES}
        DEPENDS ext_filament
    )
    set(FILAMENT_MATC "${FILAMENT_ROOT}/bin/matc")
    target_link_libraries(3rdparty_filament INTERFACE Open3D::3rdparty_threads ${CMAKE_DL_LIBS})
    if(UNIX AND NOT APPLE)
        # Find CLANG_LIBDIR if it is not defined. Mutiple paths will be searched.
        if (NOT CLANG_LIBDIR)
            find_library(CPPABI_LIBRARY c++abi PATH_SUFFIXES
                         llvm-12/lib llvm-11/lib llvm-10/lib llvm-9/lib llvm-8/lib llvm-7/lib
                         REQUIRED)
            get_filename_component(CLANG_LIBDIR ${CPPABI_LIBRARY} DIRECTORY)
        endif()
        # Find clang libraries at the exact path ${CLANG_LIBDIR}.
        find_library(CPP_LIBRARY    c++    PATHS ${CLANG_LIBDIR} REQUIRED NO_DEFAULT_PATH)
        find_library(CPPABI_LIBRARY c++abi PATHS ${CLANG_LIBDIR} REQUIRED NO_DEFAULT_PATH)
        # Ensure that libstdc++ gets linked first
        target_link_libraries(3rdparty_filament INTERFACE -lstdc++
                              ${CPP_LIBRARY} ${CPPABI_LIBRARY})
        message(STATUS "CLANG_LIBDIR: ${CLANG_LIBDIR}")
        message(STATUS "CPP_LIBRARY: ${CPP_LIBRARY}")
        message(STATUS "CPPABI_LIBRARY: ${CPPABI_LIBRARY}")
    endif()
    if (APPLE)
        find_library(CORE_VIDEO CoreVideo)
        find_library(QUARTZ_CORE QuartzCore)
        find_library(OPENGL_LIBRARY OpenGL)
        find_library(METAL_LIBRARY Metal)
        find_library(APPKIT_LIBRARY AppKit)
        target_link_libraries(3rdparty_filament INTERFACE ${CORE_VIDEO} ${QUARTZ_CORE} ${OPENGL_LIBRARY} ${METAL_LIBRARY} ${APPKIT_LIBRARY})
        target_link_options(3rdparty_filament INTERFACE "-fobjc-link-runtime")
    endif()
    list(APPEND Open3D_3RDPARTY_HEADER_TARGETS Open3D::3rdparty_filament)
endif()

# RPC interface
# zeromq
include(${Open3D_3RDPARTY_DIR}/zeromq/zeromq_build.cmake)
open3d_import_3rdparty_library(3rdparty_zeromq
    HIDDEN
    INCLUDE_DIRS ${ZEROMQ_INCLUDE_DIRS}
    LIB_DIR      ${ZEROMQ_LIB_DIR}
    LIBRARIES    ${ZEROMQ_LIBRARIES}
    DEPENDS      ext_zeromq ext_cppzmq
)
list(APPEND Open3D_3RDPARTY_PRIVATE_TARGETS Open3D::3rdparty_zeromq)
if(DEFINED ZEROMQ_ADDITIONAL_LIBS)
    list(APPEND Open3D_3RDPARTY_PRIVATE_TARGETS ${ZEROMQ_ADDITIONAL_LIBS})
endif()

# msgpack
include(${Open3D_3RDPARTY_DIR}/msgpack/msgpack_build.cmake)
open3d_import_3rdparty_library(3rdparty_msgpack
    INCLUDE_DIRS ${MSGPACK_INCLUDE_DIRS}
    DEPENDS      ext_msgpack-c
)
list(APPEND Open3D_3RDPARTY_PRIVATE_TARGETS Open3D::3rdparty_msgpack)

# TBB
include(${Open3D_3RDPARTY_DIR}/mkl/tbb.cmake)
open3d_import_3rdparty_library(3rdparty_tbb
    INCLUDE_DIRS ${STATIC_TBB_INCLUDE_DIR}
    LIB_DIR      ${STATIC_TBB_LIB_DIR}
    LIBRARIES    ${STATIC_TBB_LIBRARIES}
    DEPENDS      ext_tbb
)
list(APPEND Open3D_3RDPARTY_PRIVATE_TARGETS Open3D::3rdparty_tbb)

# parallelstl
include(${Open3D_3RDPARTY_DIR}/parallelstl/parallelstl.cmake)
open3d_import_3rdparty_library(3rdparty_parallelstl
    PUBLIC
    INCLUDE_DIRS ${PARALLELSTL_INCLUDE_DIRS}
    INCLUDE_ALL
    DEPENDS      ext_parallelstl
)
list(APPEND Open3D_3RDPARTY_PUBLIC_TARGETS Open3D::3rdparty_parallelstl)

# Faiss
# Open3D should link Faiss before cuBLAS to avoid missing symbols error since
# Faiss uses cuBLAS symbols. For the same reason, Open3D should link Faiss
# before BLAS/Lapack if BLAS/Lapack are static libraries.
if (WITH_FAISS AND WIN32)
    message(STATUS "Faiss is not supported on Windows")
    set(WITH_FAISS OFF)
endif()
if (WITH_FAISS)
    message(STATUS "Building third-party library faiss from source")
    include(${Open3D_3RDPARTY_DIR}/faiss/faiss_build.cmake)
    open3d_import_3rdparty_library(3rdparty_faiss
        INCLUDE_DIRS ${FAISS_INCLUDE_DIR}
        LIBRARIES    ${FAISS_LIBRARIES}
        LIB_DIR      ${FAISS_LIB_DIR}
        DEPENDS      ext_faiss
    )
    target_link_libraries(3rdparty_faiss INTERFACE ${CMAKE_DL_LIBS})
    list(APPEND Open3D_3RDPARTY_PRIVATE_TARGETS Open3D::3rdparty_faiss)
endif()

# MKL/BLAS
if(USE_BLAS)
    if(NOT BUILD_BLAS_FROM_SOURCE)
        find_package(BLAS)
        find_package(LAPACK)
        find_package(LAPACKE)

        if(BLAS_FOUND AND LAPACK_FOUND AND LAPACKE_FOUND)
            message(STATUS "System BLAS/LAPACK/LAPACKE found.")
            list(APPEND Open3D_3RDPARTY_PRIVATE_TARGETS
                ${BLAS_LIBRARIES}
                ${LAPACK_LIBRARIES}
                ${LAPACKE_LIBRARIES}
            )
        else()
            message(STATUS "System BLAS/LAPACK/LAPACKE not found, setting BUILD_BLAS_FROM_SOURCE=ON.")
            set(BUILD_BLAS_FROM_SOURCE ON)
        endif()
    endif()

    if(BUILD_BLAS_FROM_SOURCE)
        message(STATUS "Building OpenBLAS and LAPACK from source")

        # Check gfortran installation.
        find_program(gfortran_bin "gfortran")
        if (gfortran_bin)
            message(STATUS "gfortran found at ${gfortran}")
        else()
            message(FATAL_ERROR "gfortran is required to compile LAPACK from source. "
                                "On Ubuntu, please install by `apt install gfortran`. "
                                "On macOS, please install by `brew install gfortran`. ")
        endif()

        # Get gfortran library search directories.
        execute_process(COMMAND ${gfortran_bin} -print-search-dirs
            OUTPUT_VARIABLE gfortran_search_dirs
            RESULT_VARIABLE RET
            OUTPUT_STRIP_TRAILING_WHITESPACE
        )
<<<<<<< HEAD
        if(RET AND NOT RET EQUAL 0)
            message(FATAL_ERROR "Failed to run `${gfortran_bin} -print-search-dirs`")
        endif()
        message(STATUS "gfortran_search_dirs: ${gfortran_search_dirs}")

        # Parse gfortran library search directories into CMake list.
        string(REGEX MATCH "libraries: =(.*)" match_result ${gfortran_search_dirs})
        if (match_result)
            string(REPLACE ":" ";" gfortran_lib_dirs ${CMAKE_MATCH_1})
            message(STATUS "gfortran_lib_dirs: ${gfortran_lib_dirs}")
        else()
            message(FATAL_ERROR "Failed to parse gfortran_search_dirs: ${gfortran_search_dirs}")
        endif()

        # Find libgfortran.a and libgcc.a inside the gfortran library search
        # directories. This ensures that the library matches the compiler.
        find_library(gfortran_lib NAMES libgfortran.a PATHS ${gfortran_lib_dirs} REQUIRED)
        find_library(gcc_lib NAMES libgcc.a PATHS ${gfortran_lib_dirs} REQUIRED)
=======
    else()
        # Install gfortran first for compiling OpenBLAS/Lapack from source.
        message(STATUS "Building OpenBLAS with LAPACK from source")

        find_program(gfortran_bin "gfortran")
        if (gfortran_bin)
            message(STATUS "gfortran found at ${gfortran}")
        else()
            message(FATAL_ERROR "gfortran is required to compile LAPACK from source. "
                                "On Ubuntu, please install by `apt install gfortran`. "
                                "On macOS, please install by `brew install gfortran`. ")
        endif()
>>>>>>> f6ab689b

        include(${Open3D_3RDPARTY_DIR}/openblas/openblas.cmake)
        open3d_import_3rdparty_library(3rdparty_blas
            HIDDEN
            INCLUDE_DIRS ${OPENBLAS_INCLUDE_DIR}
            LIB_DIR      ${OPENBLAS_LIB_DIR}
            LIBRARIES    ${OPENBLAS_LIBRARIES}
            DEPENDS      ext_openblas
        )
<<<<<<< HEAD
        target_link_libraries(3rdparty_blas INTERFACE
            ${gfortran_lib}
            ${gcc_lib}
        )
=======
        if(APPLE_AARCH64)
            # Get gfortran library search directories.
            execute_process(COMMAND ${gfortran_bin} -print-search-dirs
                OUTPUT_VARIABLE gfortran_search_dirs
                RESULT_VARIABLE RET
                OUTPUT_STRIP_TRAILING_WHITESPACE
            )
            if(RET AND NOT RET EQUAL 0)
                message(FATAL_ERROR "Failed to run `${gfortran_bin} -print-search-dirs`")
            endif()

            # Parse gfortran library search directories into CMake list.
            string(REGEX MATCH "libraries: =(.*)" match_result ${gfortran_search_dirs})
            if (match_result)
                string(REPLACE ":" ";" gfortran_lib_dirs ${CMAKE_MATCH_1})
            else()
                message(FATAL_ERROR "Failed to parse gfortran_search_dirs: ${gfortran_search_dirs}")
            endif()

            # Find libgfortran.a and libgcc.a inside the gfortran library search
            # directories. This ensures that the library matches the compiler.
            find_library(gfortran_lib NAMES libgfortran.a PATHS ${gfortran_lib_dirs} REQUIRED)
            find_library(gcc_lib NAMES libgcc.a PATHS ${gfortran_lib_dirs} REQUIRED)

            # -no_compact_unwind is needed to suppress compiler warnings.
            target_link_options(3rdparty_blas INTERFACE "-Wl,-no_compact_unwind")

            target_link_libraries(3rdparty_blas INTERFACE
                ${gfortran_lib}
                ${gcc_lib}
            )
        endif()
        if(LINUX_AARCH64)
            target_link_libraries(3rdparty_blas INTERFACE Threads::Threads gfortran)
        endif()
>>>>>>> f6ab689b
        list(APPEND Open3D_3RDPARTY_PRIVATE_TARGETS Open3D::3rdparty_blas)
    endif()
else()
    include(${Open3D_3RDPARTY_DIR}/mkl/mkl.cmake)
    # MKL, cuSOLVER, cuBLAS
    # We link MKL statically. For MKL link flags, refer to:
    # https://software.intel.com/content/www/us/en/develop/articles/intel-mkl-link-line-advisor.html
    message(STATUS "Using MKL to support BLAS and LAPACK functionalities.")
    open3d_import_3rdparty_library(3rdparty_blas
        HIDDEN
        INCLUDE_DIRS ${STATIC_MKL_INCLUDE_DIR}
        LIB_DIR      ${STATIC_MKL_LIB_DIR}
        LIBRARIES    ${STATIC_MKL_LIBRARIES}
        DEPENDS      ext_tbb ext_mkl_include ext_mkl
    )
    if(UNIX)
        target_compile_options(3rdparty_blas INTERFACE "$<$<COMPILE_LANGUAGE:CXX>:-m64>")
        target_link_libraries(3rdparty_blas INTERFACE Open3D::3rdparty_threads ${CMAKE_DL_LIBS})
    endif()
    target_compile_definitions(3rdparty_blas INTERFACE "$<$<COMPILE_LANGUAGE:CXX>:MKL_ILP64>")
    list(APPEND Open3D_3RDPARTY_PRIVATE_TARGETS Open3D::3rdparty_blas)
endif()

# cuBLAS
if(BUILD_CUDA_MODULE)
    if(WIN32)
        # Nvidia does not provide static libraries for Windows. We don't release
        # pip wheels for Windows with CUDA support at the moment. For the pip
        # wheels to support CUDA on Windows out-of-the-box, we need to either
        # ship the CUDA toolkit with the wheel (e.g. PyTorch can make use of the
        # cudatoolkit conda package), or have a mechanism to locate the CUDA
        # toolkit from the system.
        list(APPEND Open3D_3RDPARTY_PRIVATE_TARGETS CUDA::cusolver CUDA::cublas)
    else()
        # CMake docs   : https://cmake.org/cmake/help/latest/module/FindCUDAToolkit.html
        # cusolver 11.0: https://docs.nvidia.com/cuda/archive/11.0/cusolver/index.html#static-link-lapack
        # cublas   11.0: https://docs.nvidia.com/cuda/archive/11.0/cublas/index.html#static-library
        # The link order below is important. Theoretically we should use
        # open3d_find_package_3rdparty_library, but we have to insert
        # liblapack_static.a in the middle of the targets.
        add_library(3rdparty_cublas INTERFACE)
        target_link_libraries(3rdparty_cublas INTERFACE
            CUDA::cusolver_static
            ${CUDAToolkit_LIBRARY_DIR}/liblapack_static.a
            CUDA::cusparse_static
            CUDA::cublas_static
            CUDA::cublasLt_static
            CUDA::culibos
        )
        if(NOT BUILD_SHARED_LIBS)
            # Listed in ${CMAKE_INSTALL_PREFIX}/lib/cmake/Open3D/Open3DTargets.cmake.
            install(TARGETS 3rdparty_cublas EXPORT Open3DTargets)
            list(APPEND Open3D_3RDPARTY_EXTERNAL_MODULES "CUDAToolkit")
        endif()
        add_library(Open3D::3rdparty_cublas ALIAS 3rdparty_cublas)
        list(APPEND Open3D_3RDPARTY_PRIVATE_TARGETS Open3D::3rdparty_cublas)
    endif()
endif()

# NPP
if (BUILD_CUDA_MODULE)
    # NPP library list: https://docs.nvidia.com/cuda/npp/index.html
    if(WIN32)
        open3d_find_package_3rdparty_library(3rdparty_cuda_npp
            REQUIRED
            PACKAGE CUDAToolkit
            TARGETS CUDA::nppc
                    CUDA::nppicc
                    CUDA::nppif
                    CUDA::nppig
                    CUDA::nppim
                    CUDA::nppial
        )
    else()
        open3d_find_package_3rdparty_library(3rdparty_cuda_npp
            REQUIRED
            PACKAGE CUDAToolkit
            TARGETS CUDA::nppc_static
                    CUDA::nppicc_static
                    CUDA::nppif_static
                    CUDA::nppig_static
                    CUDA::nppim_static
                    CUDA::nppial_static
        )
    endif()
    list(APPEND Open3D_3RDPARTY_PRIVATE_TARGETS Open3D::3rdparty_cuda_npp)
endif ()

# IPP
if (WITH_IPPICV)
    # Ref: https://stackoverflow.com/a/45125525
    set(IPPICV_SUPPORTED_HW AMD64 x86_64 x64 x86 X86 i386 i686)
    # Unsupported: ARM64 aarch64 armv7l armv8b armv8l ...
    if (NOT CMAKE_HOST_SYSTEM_PROCESSOR IN_LIST IPPICV_SUPPORTED_HW)
        set(WITH_IPPICV OFF)
        message(WARNING "IPP-ICV disabled: Unsupported Platform.")
    else ()
        include(${Open3D_3RDPARTY_DIR}/ippicv/ippicv.cmake)
        if (WITH_IPPICV)
            message(STATUS "IPP-ICV ${IPPICV_VERSION_STRING} available. Building interface wrappers IPP-IW.")
            open3d_import_3rdparty_library(3rdparty_ippicv
                HIDDEN
                INCLUDE_DIRS ${IPPICV_INCLUDE_DIR}
                LIBRARIES    ${IPPICV_LIBRARIES}
                LIB_DIR      ${IPPICV_LIB_DIR}
                DEPENDS      ext_ippicv
            )
            target_compile_definitions(3rdparty_ippicv INTERFACE ${IPPICV_DEFINITIONS})
            list(APPEND Open3D_3RDPARTY_PRIVATE_TARGETS Open3D::3rdparty_ippicv)
        endif()
    endif()
endif ()

# Stdgpu
if (BUILD_CUDA_MODULE)
    include(${Open3D_3RDPARTY_DIR}/stdgpu/stdgpu.cmake)
    open3d_import_3rdparty_library(3rdparty_stdgpu
        INCLUDE_DIRS ${STDGPU_INCLUDE_DIRS}
        LIB_DIR      ${STDGPU_LIB_DIR}
        LIBRARIES    ${STDGPU_LIBRARIES}
        DEPENDS      ext_stdgpu
    )
    list(APPEND Open3D_3RDPARTY_PRIVATE_TARGETS Open3D::3rdparty_stdgpu)
endif ()

# embree
include(${Open3D_3RDPARTY_DIR}/embree/embree.cmake)
open3d_import_3rdparty_library(3rdparty_embree
    HIDDEN
    INCLUDE_DIRS ${EMBREE_INCLUDE_DIRS}
    LIB_DIR      ${EMBREE_LIB_DIR}
    LIBRARIES    ${EMBREE_LIBRARIES}
    DEPENDS      ext_embree
)
list(APPEND Open3D_3RDPARTY_PRIVATE_TARGETS Open3D::3rdparty_embree)

# WebRTC
if(BUILD_WEBRTC)
    # Include WebRTC headers in Open3D.h.
    set(BUILD_WEBRTC_COMMENT "")

    # Build WebRTC from source for advanced users.
    option(BUILD_WEBRTC_FROM_SOURCE "Build WebRTC from source" OFF)
    mark_as_advanced(BUILD_WEBRTC_FROM_SOURCE)

    # WebRTC
    if(BUILD_WEBRTC_FROM_SOURCE)
        include(${Open3D_3RDPARTY_DIR}/webrtc/webrtc_build.cmake)
    else()
        include(${Open3D_3RDPARTY_DIR}/webrtc/webrtc_download.cmake)
    endif()
    open3d_import_3rdparty_library(3rdparty_webrtc
        HIDDEN
        INCLUDE_DIRS ${WEBRTC_INCLUDE_DIRS}
        LIB_DIR      ${WEBRTC_LIB_DIR}
        LIBRARIES    ${WEBRTC_LIBRARIES}
        DEPENDS      ext_webrtc_all
    )
    target_link_libraries(3rdparty_webrtc INTERFACE Open3D::3rdparty_threads ${CMAKE_DL_LIBS})
    if (MSVC) # https://github.com/iimachines/webrtc-build/issues/2#issuecomment-503535704
        target_link_libraries(3rdparty_webrtc INTERFACE secur32 winmm dmoguids wmcodecdspuuid msdmo strmiids)
    endif()
    list(APPEND Open3D_3RDPARTY_PRIVATE_TARGETS Open3D::3rdparty_webrtc)

    # CivetWeb server
    include(${Open3D_3RDPARTY_DIR}/civetweb/civetweb.cmake)
    open3d_import_3rdparty_library(3rdparty_civetweb
        INCLUDE_DIRS ${CIVETWEB_INCLUDE_DIRS}
        LIB_DIR      ${CIVETWEB_LIB_DIR}
        LIBRARIES    ${CIVETWEB_LIBRARIES}
        DEPENDS      ext_civetweb
    )
    list(APPEND Open3D_3RDPARTY_PRIVATE_TARGETS Open3D::3rdparty_civetweb)
else()
    # Don't include WebRTC headers in Open3D.h.
    set(BUILD_WEBRTC_COMMENT "//")
endif()

# Compactify list of external modules.
# This must be called after all dependencies are processed.
list(REMOVE_DUPLICATES Open3D_3RDPARTY_EXTERNAL_MODULES)<|MERGE_RESOLUTION|>--- conflicted
+++ resolved
@@ -1246,11 +1246,10 @@
 
 # MKL/BLAS
 if(USE_BLAS)
-    if(NOT BUILD_BLAS_FROM_SOURCE)
+    if (NOT BUILD_BLAS_FROM_SOURCE)
         find_package(BLAS)
         find_package(LAPACK)
         find_package(LAPACKE)
-
         if(BLAS_FOUND AND LAPACK_FOUND AND LAPACKE_FOUND)
             message(STATUS "System BLAS/LAPACK/LAPACKE found.")
             list(APPEND Open3D_3RDPARTY_PRIVATE_TARGETS
@@ -1264,10 +1263,10 @@
         endif()
     endif()
 
-    if(BUILD_BLAS_FROM_SOURCE)
-        message(STATUS "Building OpenBLAS and LAPACK from source")
-
-        # Check gfortran installation.
+    if (BUILD_BLAS_FROM_SOURCE)
+        # Install gfortran first for compiling OpenBLAS/Lapack from source.
+        message(STATUS "Building OpenBLAS with LAPACK from source")
+
         find_program(gfortran_bin "gfortran")
         if (gfortran_bin)
             message(STATUS "gfortran found at ${gfortran}")
@@ -1276,46 +1275,6 @@
                                 "On Ubuntu, please install by `apt install gfortran`. "
                                 "On macOS, please install by `brew install gfortran`. ")
         endif()
-
-        # Get gfortran library search directories.
-        execute_process(COMMAND ${gfortran_bin} -print-search-dirs
-            OUTPUT_VARIABLE gfortran_search_dirs
-            RESULT_VARIABLE RET
-            OUTPUT_STRIP_TRAILING_WHITESPACE
-        )
-<<<<<<< HEAD
-        if(RET AND NOT RET EQUAL 0)
-            message(FATAL_ERROR "Failed to run `${gfortran_bin} -print-search-dirs`")
-        endif()
-        message(STATUS "gfortran_search_dirs: ${gfortran_search_dirs}")
-
-        # Parse gfortran library search directories into CMake list.
-        string(REGEX MATCH "libraries: =(.*)" match_result ${gfortran_search_dirs})
-        if (match_result)
-            string(REPLACE ":" ";" gfortran_lib_dirs ${CMAKE_MATCH_1})
-            message(STATUS "gfortran_lib_dirs: ${gfortran_lib_dirs}")
-        else()
-            message(FATAL_ERROR "Failed to parse gfortran_search_dirs: ${gfortran_search_dirs}")
-        endif()
-
-        # Find libgfortran.a and libgcc.a inside the gfortran library search
-        # directories. This ensures that the library matches the compiler.
-        find_library(gfortran_lib NAMES libgfortran.a PATHS ${gfortran_lib_dirs} REQUIRED)
-        find_library(gcc_lib NAMES libgcc.a PATHS ${gfortran_lib_dirs} REQUIRED)
-=======
-    else()
-        # Install gfortran first for compiling OpenBLAS/Lapack from source.
-        message(STATUS "Building OpenBLAS with LAPACK from source")
-
-        find_program(gfortran_bin "gfortran")
-        if (gfortran_bin)
-            message(STATUS "gfortran found at ${gfortran}")
-        else()
-            message(FATAL_ERROR "gfortran is required to compile LAPACK from source. "
-                                "On Ubuntu, please install by `apt install gfortran`. "
-                                "On macOS, please install by `brew install gfortran`. ")
-        endif()
->>>>>>> f6ab689b
 
         include(${Open3D_3RDPARTY_DIR}/openblas/openblas.cmake)
         open3d_import_3rdparty_library(3rdparty_blas
@@ -1325,48 +1284,60 @@
             LIBRARIES    ${OPENBLAS_LIBRARIES}
             DEPENDS      ext_openblas
         )
-<<<<<<< HEAD
-        target_link_libraries(3rdparty_blas INTERFACE
-            ${gfortran_lib}
-            ${gcc_lib}
+        # Get gfortran library search directories.
+        execute_process(COMMAND ${gfortran_bin} -print-search-dirs
+            OUTPUT_VARIABLE gfortran_search_dirs
+            RESULT_VARIABLE RET
+            OUTPUT_STRIP_TRAILING_WHITESPACE
         )
-=======
-        if(APPLE_AARCH64)
-            # Get gfortran library search directories.
-            execute_process(COMMAND ${gfortran_bin} -print-search-dirs
-                OUTPUT_VARIABLE gfortran_search_dirs
-                RESULT_VARIABLE RET
-                OUTPUT_STRIP_TRAILING_WHITESPACE
-            )
-            if(RET AND NOT RET EQUAL 0)
-                message(FATAL_ERROR "Failed to run `${gfortran_bin} -print-search-dirs`")
-            endif()
-
-            # Parse gfortran library search directories into CMake list.
-            string(REGEX MATCH "libraries: =(.*)" match_result ${gfortran_search_dirs})
-            if (match_result)
-                string(REPLACE ":" ";" gfortran_lib_dirs ${CMAKE_MATCH_1})
-            else()
-                message(FATAL_ERROR "Failed to parse gfortran_search_dirs: ${gfortran_search_dirs}")
-            endif()
-
+        if(RET AND NOT RET EQUAL 0)
+            message(FATAL_ERROR "Failed to run `${gfortran_bin} -print-search-dirs`")
+        endif()
+
+        # Parse gfortran library search directories into CMake list.
+        string(REGEX MATCH "libraries: =(.*)" match_result ${gfortran_search_dirs})
+        if (match_result)
+            string(REPLACE ":" ";" gfortran_lib_dirs ${CMAKE_MATCH_1})
+        else()
+            message(FATAL_ERROR "Failed to parse gfortran_search_dirs: ${gfortran_search_dirs}")
+        endif()
+
+        if(LINUX_AARCH64 OR APPLE_AARCH64)
             # Find libgfortran.a and libgcc.a inside the gfortran library search
             # directories. This ensures that the library matches the compiler.
+            # On ARM64 Ubuntu and ARM64 macOS, libgfortran.a is compiled with `-fPIC`.
             find_library(gfortran_lib NAMES libgfortran.a PATHS ${gfortran_lib_dirs} REQUIRED)
-            find_library(gcc_lib NAMES libgcc.a PATHS ${gfortran_lib_dirs} REQUIRED)
-
-            # -no_compact_unwind is needed to suppress compiler warnings.
-            target_link_options(3rdparty_blas INTERFACE "-Wl,-no_compact_unwind")
-
+            find_library(gcc_lib      NAMES libgcc.a      PATHS ${gfortran_lib_dirs} REQUIRED)
             target_link_libraries(3rdparty_blas INTERFACE
                 ${gfortran_lib}
                 ${gcc_lib}
             )
-        endif()
-        if(LINUX_AARCH64)
-            target_link_libraries(3rdparty_blas INTERFACE Threads::Threads gfortran)
-        endif()
->>>>>>> f6ab689b
+            if(APPLE_AARCH64)
+                # Suppress Apple compiler warnigns.
+                target_link_options(3rdparty_blas INTERFACE "-Wl,-no_compact_unwind")
+            endif()
+        elseif(UNIX AND NOT APPLE)
+            # On Ubuntu 20.04 x86-64, libgfortran.a is not compiled with `-fPIC`.
+            # The temporary solution is to link the shared library libgfortran.so.
+            # If we distribute a Python wheel, the user's system will also need
+            # to have libgfortran.so preinstalled.
+            #
+            # If you have to link libgfortran.a statically
+            # - Read https://gcc.gnu.org/wiki/InstallingGCC
+            # - Run `gfortran --version`, e.g. you get 9.3.0
+            # - Checkout gcc source code to the corresponding version
+            # - Configure with
+            #   ${PWD}/../gcc/configure --prefix=${HOME}/gcc-9.3.0 \
+            #                           --enable-languages=c,c++,fortran \
+            #                           --with-pic --disable-multilib
+            # - make install -j$(nproc) # This will take a while
+            # - Change this cmake file to libgfortran.a statically.
+            # - Link
+            #   - libgfortran.a
+            #   - libgcc.a
+            #   - libquadmath.a
+            target_link_libraries(3rdparty_blas INTERFACE gfortran)
+        endif()
         list(APPEND Open3D_3RDPARTY_PRIVATE_TARGETS Open3D::3rdparty_blas)
     endif()
 else()
