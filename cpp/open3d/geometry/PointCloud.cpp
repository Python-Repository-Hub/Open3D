// ----------------------------------------------------------------------------
// -                        Open3D: www.open3d.org                            -
// ----------------------------------------------------------------------------
// The MIT License (MIT)
//
// Copyright (c) 2018-2021 www.open3d.org
//
// Permission is hereby granted, free of charge, to any person obtaining a copy
// of this software and associated documentation files (the "Software"), to deal
// in the Software without restriction, including without limitation the rights
// to use, copy, modify, merge, publish, distribute, sublicense, and/or sell
// copies of the Software, and to permit persons to whom the Software is
// furnished to do so, subject to the following conditions:
//
// The above copyright notice and this permission notice shall be included in
// all copies or substantial portions of the Software.
//
// THE SOFTWARE IS PROVIDED "AS IS", WITHOUT WARRANTY OF ANY KIND, EXPRESS OR
// IMPLIED, INCLUDING BUT NOT LIMITED TO THE WARRANTIES OF MERCHANTABILITY,
// FITNESS FOR A PARTICULAR PURPOSE AND NONINFRINGEMENT. IN NO EVENT SHALL THE
// AUTHORS OR COPYRIGHT HOLDERS BE LIABLE FOR ANY CLAIM, DAMAGES OR OTHER
// LIABILITY, WHETHER IN AN ACTION OF CONTRACT, TORT OR OTHERWISE, ARISING
// FROM, OUT OF OR IN CONNECTION WITH THE SOFTWARE OR THE USE OR OTHER DEALINGS
// IN THE SOFTWARE.
// ----------------------------------------------------------------------------

#include "open3d/geometry/PointCloud.h"

#include <Eigen/Dense>
#include <algorithm>
#include <numeric>
#include <random>

#include "open3d/geometry/BoundingVolume.h"
#include "open3d/geometry/KDTreeFlann.h"
#include "open3d/geometry/Qhull.h"
#include "open3d/geometry/TriangleMesh.h"
#include "open3d/utility/Eigen.h"
#include "open3d/utility/Logging.h"
#include "open3d/utility/Parallel.h"
#include "open3d/utility/ProgressBar.h"

namespace open3d {
namespace geometry {

PointCloud &PointCloud::Clear() {
    points_.clear();
    normals_.clear();
    colors_.clear();
<<<<<<< HEAD
    color_gradients_.clear();
=======
    covariances_.clear();
>>>>>>> c91e0a72
    return *this;
}

bool PointCloud::IsEmpty() const { return !HasPoints(); }

Eigen::Vector3d PointCloud::GetMinBound() const {
    return ComputeMinBound(points_);
}

Eigen::Vector3d PointCloud::GetMaxBound() const {
    return ComputeMaxBound(points_);
}

Eigen::Vector3d PointCloud::GetCenter() const { return ComputeCenter(points_); }

AxisAlignedBoundingBox PointCloud::GetAxisAlignedBoundingBox() const {
    return AxisAlignedBoundingBox::CreateFromPoints(points_);
}

OrientedBoundingBox PointCloud::GetOrientedBoundingBox(bool robust) const {
    return OrientedBoundingBox::CreateFromPoints(points_, robust);
}

PointCloud &PointCloud::Transform(const Eigen::Matrix4d &transformation) {
    TransformPoints(transformation, points_);
    TransformNormals(transformation, normals_);
    TransformCovariances(transformation, covariances_);
    return *this;
}

PointCloud &PointCloud::Translate(const Eigen::Vector3d &translation,
                                  bool relative) {
    TranslatePoints(translation, points_, relative);
    return *this;
}

PointCloud &PointCloud::Scale(const double scale,
                              const Eigen::Vector3d &center) {
    ScalePoints(scale, points_, center);
    return *this;
}

PointCloud &PointCloud::Rotate(const Eigen::Matrix3d &R,
                               const Eigen::Vector3d &center) {
    RotatePoints(R, points_, center);
    RotateNormals(R, normals_);
    RotateCovariances(R, covariances_);
    return *this;
}

PointCloud &PointCloud::operator+=(const PointCloud &cloud) {
    // We do not use std::vector::insert to combine std::vector because it will
    // crash if the pointcloud is added to itself.
    if (cloud.IsEmpty()) return (*this);
    int old_vert_num = static_cast<int>(points_.size());
    int add_vert_num = static_cast<int>(cloud.points_.size());
    int new_vert_num = old_vert_num + add_vert_num;
    if ((!HasPoints() || HasNormals()) && cloud.HasNormals()) {
        normals_.resize(new_vert_num);
#pragma omp parallel for schedule(static)
        for (int i = 0; i < add_vert_num; i++) {
            normals_[old_vert_num + i] = cloud.normals_[i];
        }
    } else {
        normals_.clear();
    }
    if ((!HasPoints() || HasColors()) && cloud.HasColors()) {
        colors_.resize(new_vert_num);
#pragma omp parallel for schedule(static)
        for (int i = 0; i < add_vert_num; i++) {
            colors_[old_vert_num + i] = cloud.colors_[i];
        }
    } else {
        colors_.clear();
    }
<<<<<<< HEAD
    if ((!HasPoints() || HasColorGradients()) && cloud.HasColorGradients()) {
        colors_.resize(new_vert_num);
#pragma omp parallel for schedule(static)
        for (int i = 0; i < add_vert_num; i++) {
            color_gradients_[old_vert_num + i] = cloud.color_gradients_[i];
        }
    } else {
        color_gradients_.clear();
=======
    if ((!HasPoints() || HasCovariances()) && cloud.HasCovariances()) {
        covariances_.resize(new_vert_num);
        for (size_t i = 0; i < add_vert_num; i++)
            covariances_[old_vert_num + i] = cloud.covariances_[i];
    } else {
        covariances_.clear();
>>>>>>> c91e0a72
    }
    points_.resize(new_vert_num);
#pragma omp parallel for schedule(static)
    for (int i = 0; i < add_vert_num; i++) {
        points_[old_vert_num + i] = cloud.points_[i];
    }

    return (*this);
}

PointCloud PointCloud::operator+(const PointCloud &cloud) const {
    return (PointCloud(*this) += cloud);
}

std::vector<double> PointCloud::ComputePointCloudDistance(
        const PointCloud &target) {
    std::vector<double> distances(points_.size());
    KDTreeFlann kdtree;
    kdtree.SetGeometry(target);
#pragma omp parallel for schedule(static) \
        num_threads(utility::EstimateMaxThreads())
    for (int i = 0; i < (int)points_.size(); i++) {
        std::vector<int> indices(1);
        std::vector<double> dists(1);
        if (kdtree.SearchKNN(points_[i], 1, indices, dists) == 0) {
            utility::LogDebug(
                    "[ComputePointCloudToPointCloudDistance] Found a point "
                    "without neighbors.");
            distances[i] = 0.0;
        } else {
            distances[i] = std::sqrt(dists[0]);
        }
    }
    return distances;
}

PointCloud &PointCloud::RemoveNonFinitePoints(bool remove_nan,
                                              bool remove_infinite) {
    bool has_normal = HasNormals();
    bool has_color = HasColors();
<<<<<<< HEAD
    bool has_color_gradient = HasColorGradients();
=======
    bool has_covariance = HasCovariances();
>>>>>>> c91e0a72
    size_t old_point_num = points_.size();
    size_t k = 0;                                 // new index
    for (size_t i = 0; i < old_point_num; i++) {  // old index
        bool is_nan = remove_nan &&
                      (std::isnan(points_[i](0)) || std::isnan(points_[i](1)) ||
                       std::isnan(points_[i](2)));
        bool is_infinite = remove_infinite && (std::isinf(points_[i](0)) ||
                                               std::isinf(points_[i](1)) ||
                                               std::isinf(points_[i](2)));
        if (!is_nan && !is_infinite) {
            points_[k] = points_[i];
            if (has_normal) normals_[k] = normals_[i];
            if (has_color) colors_[k] = colors_[i];
<<<<<<< HEAD
            if (has_color_gradient) color_gradients_[k] = color_gradients_[i];
=======
            if (has_covariance) covariances_[k] = covariances_[i];
>>>>>>> c91e0a72
            k++;
        }
    }
    points_.resize(k);
    if (has_normal) normals_.resize(k);
    if (has_color) colors_.resize(k);
    if (has_covariance) covariances_.resize(k);
    utility::LogDebug(
            "[RemoveNonFinitePoints] {:d} nan points have been removed.",
            (int)(old_point_num - k));
    return *this;
}

std::shared_ptr<PointCloud> PointCloud::SelectByIndex(
        const std::vector<size_t> &indices, bool invert /* = false */) const {
    auto output = std::make_shared<PointCloud>();
    bool has_normals = HasNormals();
    bool has_colors = HasColors();
<<<<<<< HEAD
    bool has_color_gradient = HasColorGradients();
=======
    bool has_covariance = HasCovariances();
>>>>>>> c91e0a72

    std::vector<bool> mask = std::vector<bool>(points_.size(), invert);
    for (size_t i : indices) {
        mask[i] = !invert;
    }

    for (size_t i = 0; i < points_.size(); i++) {
        if (mask[i]) {
            output->points_.push_back(points_[i]);
            if (has_normals) output->normals_.push_back(normals_[i]);
            if (has_colors) output->colors_.push_back(colors_[i]);
<<<<<<< HEAD
            if (has_color_gradient)
                output->color_gradients_.push_back(color_gradients_[i]);
=======
            if (has_covariance) output->covariances_.push_back(covariances_[i]);
>>>>>>> c91e0a72
        }
    }
    utility::LogDebug(
            "Pointcloud down sampled from {:d} points to {:d} points.",
            (int)points_.size(), (int)output->points_.size());
    return output;
}

// helper classes for VoxelDownSample and VoxelDownSampleAndTrace
namespace {
class AccumulatedPoint {
public:
    void AddPoint(const PointCloud &cloud, int index) {
        point_ += cloud.points_[index];
        if (cloud.HasNormals()) {
            if (!std::isnan(cloud.normals_[index](0)) &&
                !std::isnan(cloud.normals_[index](1)) &&
                !std::isnan(cloud.normals_[index](2))) {
                normal_ += cloud.normals_[index];
            }
        }
        if (cloud.HasColors()) {
            color_ += cloud.colors_[index];
        }
<<<<<<< HEAD
        if (cloud.HasColorGradients()) {
            color_gradient_ += cloud.color_gradients_[index];
=======
        if (cloud.HasCovariances()) {
            covariance_ += cloud.covariances_[index];
>>>>>>> c91e0a72
        }
        num_of_points_++;
    }

    Eigen::Vector3d GetAveragePoint() const {
        return point_ / double(num_of_points_);
    }

    Eigen::Vector3d GetAverageNormal() const {
        // Call NormalizeNormals() afterwards if necessary
        return normal_ / double(num_of_points_);
    }

    Eigen::Vector3d GetAverageColor() const {
        return color_ / double(num_of_points_);
    }

<<<<<<< HEAD
    Eigen::Vector3d GetAverageColorGradient() const {
        return color_gradient_ / double(num_of_points_);
=======
    Eigen::Matrix3d GetAverageCovariance() const {
        return covariance_ / double(num_of_points_);
>>>>>>> c91e0a72
    }

public:
    int num_of_points_ = 0;
    Eigen::Vector3d point_ = Eigen::Vector3d::Zero();
    Eigen::Vector3d normal_ = Eigen::Vector3d::Zero();
    Eigen::Vector3d color_ = Eigen::Vector3d::Zero();
<<<<<<< HEAD
    Eigen::Vector3d color_gradient_ = Eigen::Vector3d::Zero();
=======
    Eigen::Matrix3d covariance_ = Eigen::Matrix3d::Zero();
>>>>>>> c91e0a72
};

class point_cubic_id {
public:
    size_t point_id;
    int cubic_id;
};

class AccumulatedPointForTrace : public AccumulatedPoint {
public:
    void AddPoint(const PointCloud &cloud,
                  size_t index,
                  int cubic_index,
                  bool approximate_class) {
        point_ += cloud.points_[index];
        if (cloud.HasNormals()) {
            if (!std::isnan(cloud.normals_[index](0)) &&
                !std::isnan(cloud.normals_[index](1)) &&
                !std::isnan(cloud.normals_[index](2))) {
                normal_ += cloud.normals_[index];
            }
        }
        if (cloud.HasColors()) {
            if (approximate_class) {
                auto got = classes.find(int(cloud.colors_[index][0]));
                if (got == classes.end())
                    classes[int(cloud.colors_[index][0])] = 1;
                else
                    classes[int(cloud.colors_[index][0])] += 1;
            } else {
                color_ += cloud.colors_[index];
            }
        }
        if (cloud.HasCovariances()) {
            covariance_ += cloud.covariances_[index];
        }
        point_cubic_id new_id;
        new_id.point_id = index;
        new_id.cubic_id = cubic_index;
        original_id.push_back(new_id);
        num_of_points_++;
    }

    Eigen::Vector3d GetMaxClass() {
        int max_class = -1;
        int max_count = -1;
        for (auto it = classes.begin(); it != classes.end(); it++) {
            if (it->second > max_count) {
                max_count = it->second;
                max_class = it->first;
            }
        }
        return Eigen::Vector3d(max_class, max_class, max_class);
    }

    std::vector<point_cubic_id> GetOriginalID() { return original_id; }

private:
    // original point cloud id in higher resolution + its cubic id
    std::vector<point_cubic_id> original_id;
    std::unordered_map<int, int> classes;
};
}  // namespace

std::shared_ptr<PointCloud> PointCloud::VoxelDownSample(
        double voxel_size) const {
    auto output = std::make_shared<PointCloud>();
    if (voxel_size <= 0.0) {
        utility::LogError("[VoxelDownSample] voxel_size <= 0.");
    }
    Eigen::Vector3d voxel_size3 =
            Eigen::Vector3d(voxel_size, voxel_size, voxel_size);
    Eigen::Vector3d voxel_min_bound = GetMinBound() - voxel_size3 * 0.5;
    Eigen::Vector3d voxel_max_bound = GetMaxBound() + voxel_size3 * 0.5;
    if (voxel_size * std::numeric_limits<int>::max() <
        (voxel_max_bound - voxel_min_bound).maxCoeff()) {
        utility::LogError("[VoxelDownSample] voxel_size is too small.");
    }
    std::unordered_map<Eigen::Vector3i, AccumulatedPoint,
                       utility::hash_eigen<Eigen::Vector3i>>
            voxelindex_to_accpoint;

    Eigen::Vector3d ref_coord;
    Eigen::Vector3i voxel_index;
    for (int i = 0; i < (int)points_.size(); i++) {
        ref_coord = (points_[i] - voxel_min_bound) / voxel_size;
        voxel_index << int(floor(ref_coord(0))), int(floor(ref_coord(1))),
                int(floor(ref_coord(2)));
        voxelindex_to_accpoint[voxel_index].AddPoint(*this, i);
    }
<<<<<<< HEAD

=======
    bool has_normals = HasNormals();
    bool has_colors = HasColors();
    bool has_covariances = HasCovariances();
>>>>>>> c91e0a72
    for (auto accpoint : voxelindex_to_accpoint) {
        output->points_.push_back(accpoint.second.GetAveragePoint());
        if (HasNormals()) {
            output->normals_.push_back(accpoint.second.GetAverageNormal());
        }
        if (HasColors()) {
            output->colors_.push_back(accpoint.second.GetAverageColor());
        }
<<<<<<< HEAD
        if (HasColorGradients()) {
            output->color_gradients_.push_back(
                    accpoint.second.GetAverageColorGradient());
=======
        if (has_covariances) {
            output->covariances_.emplace_back(
                    accpoint.second.GetAverageCovariance());
>>>>>>> c91e0a72
        }
    }
    utility::LogDebug(
            "Pointcloud down sampled from {:d} points to {:d} points.",
            (int)points_.size(), (int)output->points_.size());
    return output;
}

std::tuple<std::shared_ptr<PointCloud>,
           Eigen::MatrixXi,
           std::vector<std::vector<int>>>
PointCloud::VoxelDownSampleAndTrace(double voxel_size,
                                    const Eigen::Vector3d &min_bound,
                                    const Eigen::Vector3d &max_bound,
                                    bool approximate_class) const {
    auto output = std::make_shared<PointCloud>();
    Eigen::MatrixXi cubic_id;
    if (voxel_size <= 0.0) {
        utility::LogError("[VoxelDownSample] voxel_size <= 0.");
    }
    // Note: this is different from VoxelDownSample.
    // It is for fixing coordinate for multiscale voxel space
    auto voxel_min_bound = min_bound;
    auto voxel_max_bound = max_bound;
    if (voxel_size * std::numeric_limits<int>::max() <
        (voxel_max_bound - voxel_min_bound).maxCoeff()) {
        utility::LogError("[VoxelDownSample] voxel_size is too small.");
    }
    std::unordered_map<Eigen::Vector3i, AccumulatedPointForTrace,
                       utility::hash_eigen<Eigen::Vector3i>>
            voxelindex_to_accpoint;
    int cid_temp[3] = {1, 2, 4};
#pragma omp parallel for schedule(static)
    for (int i = 0; i < static_cast<int>(points_.size()); i++) {
        auto ref_coord = (points_[i] - voxel_min_bound) / voxel_size;
        auto voxel_index = Eigen::Vector3i(int(floor(ref_coord(0))),
                                           int(floor(ref_coord(1))),
                                           int(floor(ref_coord(2))));
        int cid = 0;
        for (int c = 0; c < 3; c++) {
            if ((ref_coord(c) - voxel_index(c)) >= 0.5) {
                cid += cid_temp[c];
            }
        }
        voxelindex_to_accpoint[voxel_index].AddPoint(
                *this, static_cast<size_t>(i), cid, approximate_class);
    }
<<<<<<< HEAD

=======
    bool has_normals = HasNormals();
    bool has_colors = HasColors();
    bool has_covariances = HasCovariances();
>>>>>>> c91e0a72
    int cnt = 0;
    cubic_id.resize(voxelindex_to_accpoint.size(), 8);
    cubic_id.setConstant(-1);
    std::vector<std::vector<int>> original_indices(
            voxelindex_to_accpoint.size());
    for (auto accpoint : voxelindex_to_accpoint) {
        output->points_.push_back(accpoint.second.GetAveragePoint());
        if (HasNormals()) {
            output->normals_.push_back(accpoint.second.GetAverageNormal());
        }
        if (HasColors()) {
            if (approximate_class) {
                output->colors_.push_back(accpoint.second.GetMaxClass());
            } else {
                output->colors_.push_back(accpoint.second.GetAverageColor());
            }
        }
<<<<<<< HEAD
        if (HasColorGradients()) {
            output->color_gradients_.push_back(
                    accpoint.second.GetAverageColorGradient());
=======
        if (has_covariances) {
            output->covariances_.emplace_back(
                    accpoint.second.GetAverageCovariance());
>>>>>>> c91e0a72
        }
        auto original_id = accpoint.second.GetOriginalID();
        for (int i = 0; i < (int)original_id.size(); i++) {
            size_t pid = original_id[i].point_id;
            int cid = original_id[i].cubic_id;
            cubic_id(cnt, cid) = int(pid);
            original_indices[cnt].push_back(int(pid));
        }
        cnt++;
    }
    utility::LogDebug(
            "Pointcloud down sampled from {:d} points to {:d} points.",
            (int)points_.size(), (int)output->points_.size());
    return std::make_tuple(output, cubic_id, original_indices);
}

std::shared_ptr<PointCloud> PointCloud::UniformDownSample(
        size_t every_k_points) const {
    if (every_k_points == 0) {
        utility::LogError("[UniformDownSample] Illegal sample rate.");
    }
    std::vector<size_t> indices;
    for (size_t i = 0; i < points_.size(); i += every_k_points) {
        indices.push_back(i);
    }
    return SelectByIndex(indices);
}

std::shared_ptr<PointCloud> PointCloud::RandomDownSample(
        double sampling_ratio) const {
    if (sampling_ratio < 0 || sampling_ratio > 1) {
        utility::LogError(
                "[RandomDownSample] Illegal sampling_ratio {}, sampling_ratio "
                "must be between 0 and 1.");
    }
    std::vector<size_t> indices(points_.size());
    std::iota(std::begin(indices), std::end(indices), (size_t)0);
    std::random_device rd;
    std::mt19937 prng(rd());
    std::shuffle(indices.begin(), indices.end(), prng);
    indices.resize((int)(sampling_ratio * points_.size()));
    return SelectByIndex(indices);
}

std::shared_ptr<PointCloud> PointCloud::Crop(
        const AxisAlignedBoundingBox &bbox) const {
    if (bbox.IsEmpty()) {
        utility::LogError(
                "[CropPointCloud] AxisAlignedBoundingBox either has zeros "
                "size, or has wrong bounds.");
    }
    return SelectByIndex(bbox.GetPointIndicesWithinBoundingBox(points_));
}
std::shared_ptr<PointCloud> PointCloud::Crop(
        const OrientedBoundingBox &bbox) const {
    if (bbox.IsEmpty()) {
        utility::LogError(
                "[CropPointCloud] AxisAlignedBoundingBox either has zeros "
                "size, or has wrong bounds.");
    }
    return SelectByIndex(bbox.GetPointIndicesWithinBoundingBox(points_));
}

std::tuple<std::shared_ptr<PointCloud>, std::vector<size_t>>
PointCloud::RemoveRadiusOutliers(size_t nb_points,
                                 double search_radius,
                                 bool print_progress /* = false */) const {
    if (nb_points < 1 || search_radius <= 0) {
        utility::LogError(
                "[RemoveRadiusOutliers] Illegal input parameters,"
                "number of points and radius must be positive");
    }
    KDTreeFlann kdtree;
    kdtree.SetGeometry(*this);
    std::vector<bool> mask = std::vector<bool>(points_.size());
    utility::OMPProgressBar progress_bar(
            points_.size(), "Remove radius outliers: ", print_progress);
#pragma omp parallel for schedule(static) \
        num_threads(utility::EstimateMaxThreads())
    for (int i = 0; i < int(points_.size()); i++) {
        std::vector<int> tmp_indices;
        std::vector<double> dist;
        size_t nb_neighbors = kdtree.SearchRadius(points_[i], search_radius,
                                                  tmp_indices, dist);
        mask[i] = (nb_neighbors > nb_points);
        ++progress_bar;
    }
    std::vector<size_t> indices;
    for (size_t i = 0; i < mask.size(); i++) {
        if (mask[i]) {
            indices.push_back(i);
        }
    }
    return std::make_tuple(SelectByIndex(indices), indices);
}

std::tuple<std::shared_ptr<PointCloud>, std::vector<size_t>>
PointCloud::RemoveStatisticalOutliers(size_t nb_neighbors,
                                      double std_ratio,
                                      bool print_progress /* = false */) const {
    if (nb_neighbors < 1 || std_ratio <= 0) {
        utility::LogError(
                "[RemoveStatisticalOutliers] Illegal input parameters, number "
                "of neighbors and standard deviation ratio must be positive");
    }
    if (points_.size() == 0) {
        return std::make_tuple(std::make_shared<PointCloud>(),
                               std::vector<size_t>());
    }
    KDTreeFlann kdtree;
    kdtree.SetGeometry(*this);
    std::vector<double> avg_distances = std::vector<double>(points_.size());
    std::vector<size_t> indices;
    size_t valid_distances = 0;
    utility::OMPProgressBar progress_bar(
            points_.size(), "Remove statistical outliers: ", print_progress);

#pragma omp parallel for reduction(+ : valid_distances) schedule(static) num_threads(utility::EstimateMaxThreads())
    for (int i = 0; i < int(points_.size()); i++) {
        std::vector<int> tmp_indices;
        std::vector<double> dist;
        kdtree.SearchKNN(points_[i], int(nb_neighbors), tmp_indices, dist);
        double mean = -1.0;
        if (dist.size() > 0u) {
            valid_distances++;
            std::for_each(dist.begin(), dist.end(),
                          [](double &d) { d = std::sqrt(d); });
            mean = std::accumulate(dist.begin(), dist.end(), 0.0) / dist.size();
        }
        avg_distances[i] = mean;
        ++progress_bar;
    }
    if (valid_distances == 0) {
        return std::make_tuple(std::make_shared<PointCloud>(),
                               std::vector<size_t>());
    }
    double cloud_mean = std::accumulate(
            avg_distances.begin(), avg_distances.end(), 0.0,
            [](double const &x, double const &y) { return y > 0 ? x + y : x; });
    cloud_mean /= valid_distances;
    double sq_sum = std::inner_product(
            avg_distances.begin(), avg_distances.end(), avg_distances.begin(),
            0.0, [](double const &x, double const &y) { return x + y; },
            [cloud_mean](double const &x, double const &y) {
                return x > 0 ? (x - cloud_mean) * (y - cloud_mean) : 0;
            });
    // Bessel's correction
    double std_dev = std::sqrt(sq_sum / (valid_distances - 1));
    double distance_threshold = cloud_mean + std_ratio * std_dev;
    for (size_t i = 0; i < avg_distances.size(); i++) {
        if (avg_distances[i] > 0 && avg_distances[i] < distance_threshold) {
            indices.push_back(i);
        }
    }
    return std::make_tuple(SelectByIndex(indices), indices);
}

<<<<<<< HEAD
// For ColoredICP.
void PointCloud::EstimateColorGradients(
        const KDTreeSearchParamHybrid
                &search_param /*= KDTreeSearchParamHybrid(0.5, 30)*/) {
    utility::LogDebug("Estimating Color Gradients.");

    if (!this->HasColors() || !this->HasNormals()) {
        utility::LogError(
                "PointCloud must have colors and normals attribute "
                "to compute color gradients.");
    }

    geometry::KDTreeFlann tree;
    tree.SetGeometry(*this);

    size_t n_points = this->points_.size();
    this->color_gradients_.resize(n_points, Eigen::Vector3d::Zero());

#pragma omp parallel for schedule(static)
    for (int k = 0; k < static_cast<int>(n_points); k++) {
        const Eigen::Vector3d &vt = this->points_[k];
        const Eigen::Vector3d &nt = this->normals_[k];
        double it = (this->colors_[k](0) + this->colors_[k](1) +
                     this->colors_[k](2)) /
                    3.0;

        std::vector<int> point_idx;
        std::vector<double> point_squared_distance;

        if (tree.SearchHybrid(vt, search_param.radius_, search_param.max_nn_,
                              point_idx, point_squared_distance) >= 4) {
            // approximate image gradient of vt's tangential plane
            size_t nn = point_idx.size();
            Eigen::MatrixXd A(nn, 3);
            Eigen::MatrixXd b(nn, 1);
            A.setZero();
            b.setZero();

            for (size_t i = 1; i < nn; i++) {
                int P_adj_idx = point_idx[i];
                Eigen::Vector3d vt_adj = this->points_[P_adj_idx];
                Eigen::Vector3d vt_proj = vt_adj - (vt_adj - vt).dot(nt) * nt;
                double it_adj = (this->colors_[P_adj_idx](0) +
                                 this->colors_[P_adj_idx](1) +
                                 this->colors_[P_adj_idx](2)) /
                                3.0;
                A(i - 1, 0) = (vt_proj(0) - vt(0));
                A(i - 1, 1) = (vt_proj(1) - vt(1));
                A(i - 1, 2) = (vt_proj(2) - vt(2));
                b(i - 1, 0) = (it_adj - it);
            }
            // adds orthogonal constraint
            A(nn - 1, 0) = (nn - 1) * nt(0);
            A(nn - 1, 1) = (nn - 1) * nt(1);
            A(nn - 1, 2) = (nn - 1) * nt(2);
            b(nn - 1, 0) = 0;
            // solving linear equation
            bool is_success = false;
            Eigen::MatrixXd x;
            std::tie(is_success, x) = utility::SolveLinearSystemPSD(
                    A.transpose() * A, A.transpose() * b);
            if (is_success) {
                this->color_gradients_[k] = x;
            }
        }
    }
=======
std::vector<Eigen::Matrix3d> PointCloud::EstimatePerPointCovariances(
        const PointCloud &input,
        const KDTreeSearchParam &search_param /* = KDTreeSearchParamKNN()*/) {
    const auto &points = input.points_;
    std::vector<Eigen::Matrix3d> covariances;
    covariances.resize(points.size());

    KDTreeFlann kdtree;
    kdtree.SetGeometry(input);
#pragma omp parallel for schedule(static)
    for (int i = 0; i < (int)points.size(); i++) {
        std::vector<int> indices;
        std::vector<double> distance2;
        if (kdtree.Search(points[i], search_param, indices, distance2) >= 3) {
            auto covariance = utility::ComputeCovariance(points, indices);
            if (input.HasCovariances() && covariance.isIdentity(1e-4)) {
                covariances[i] = input.covariances_[i];
            } else {
                covariances[i] = covariance;
            }
        } else {
            covariances[i] = Eigen::Matrix3d::Identity();
        }
    }
    return covariances;
}
void PointCloud::EstimateCovariances(
        const KDTreeSearchParam &search_param /* = KDTreeSearchParamKNN()*/) {
    this->covariances_ = EstimatePerPointCovariances(*this, search_param);
>>>>>>> c91e0a72
}

std::tuple<Eigen::Vector3d, Eigen::Matrix3d>
PointCloud::ComputeMeanAndCovariance() const {
    if (IsEmpty()) {
        return std::make_tuple(Eigen::Vector3d::Zero(),
                               Eigen::Matrix3d::Identity());
    }
    std::vector<size_t> all_idx(points_.size());
    std::iota(all_idx.begin(), all_idx.end(), 0);
    return utility::ComputeMeanAndCovariance(points_, all_idx);
}

std::vector<double> PointCloud::ComputeMahalanobisDistance() const {
    std::vector<double> mahalanobis(points_.size());
    Eigen::Vector3d mean;
    Eigen::Matrix3d covariance;
    std::tie(mean, covariance) = ComputeMeanAndCovariance();
    Eigen::Matrix3d cov_inv = covariance.inverse();
#pragma omp parallel for schedule(static) \
        num_threads(utility::EstimateMaxThreads())
    for (int i = 0; i < (int)points_.size(); i++) {
        Eigen::Vector3d p = points_[i] - mean;
        mahalanobis[i] = std::sqrt(p.transpose() * cov_inv * p);
    }
    return mahalanobis;
}

std::vector<double> PointCloud::ComputeNearestNeighborDistance() const {
    if (points_.size() < 2) {
        return std::vector<double>(points_.size(), 0);
    }

    std::vector<double> nn_dis(points_.size());
    KDTreeFlann kdtree(*this);
#pragma omp parallel for schedule(static) \
        num_threads(utility::EstimateMaxThreads())
    for (int i = 0; i < (int)points_.size(); i++) {
        std::vector<int> indices(2);
        std::vector<double> dists(2);
        if (kdtree.SearchKNN(points_[i], 2, indices, dists) <= 1) {
            utility::LogDebug(
                    "[ComputePointCloudNearestNeighborDistance] Found a point "
                    "without neighbors.");
            nn_dis[i] = 0.0;
        } else {
            nn_dis[i] = std::sqrt(dists[1]);
        }
    }
    return nn_dis;
}

std::tuple<std::shared_ptr<TriangleMesh>, std::vector<size_t>>
PointCloud::ComputeConvexHull(bool joggle_inputs) const {
    return Qhull::ComputeConvexHull(points_, joggle_inputs);
}

std::tuple<std::shared_ptr<TriangleMesh>, std::vector<size_t>>
PointCloud::HiddenPointRemoval(const Eigen::Vector3d &camera_location,
                               const double radius) const {
    if (radius <= 0) {
        utility::LogError(
                "[HiddenPointRemoval] radius must be larger than zero.");
    }

    // perform spherical projection
    std::vector<Eigen::Vector3d> spherical_projection;
    for (size_t pidx = 0; pidx < points_.size(); ++pidx) {
        Eigen::Vector3d projected_point = points_[pidx] - camera_location;
        double norm = projected_point.norm();
        spherical_projection.push_back(
                projected_point + 2 * (radius - norm) * projected_point / norm);
    }

    // add origin
    size_t origin_pidx = spherical_projection.size();
    spherical_projection.push_back(Eigen::Vector3d(0, 0, 0));

    // calculate convex hull of spherical projection
    std::shared_ptr<TriangleMesh> visible_mesh;
    std::vector<size_t> pt_map;
    std::tie(visible_mesh, pt_map) =
            Qhull::ComputeConvexHull(spherical_projection);

    // reassign original points to mesh
    size_t origin_vidx = pt_map.size();
    for (size_t vidx = 0; vidx < pt_map.size(); vidx++) {
        size_t pidx = pt_map[vidx];
        if (pidx != origin_pidx) {
            visible_mesh->vertices_[vidx] = points_[pidx];
        } else {
            origin_vidx = vidx;
            visible_mesh->vertices_[vidx] = camera_location;
        }
    }

    // erase origin if part of mesh
    if (origin_vidx < visible_mesh->vertices_.size()) {
        visible_mesh->vertices_.erase(visible_mesh->vertices_.begin() +
                                      origin_vidx);
        pt_map.erase(pt_map.begin() + origin_vidx);
        for (size_t tidx = visible_mesh->triangles_.size(); tidx-- > 0;) {
            if (visible_mesh->triangles_[tidx](0) == (int)origin_vidx ||
                visible_mesh->triangles_[tidx](1) == (int)origin_vidx ||
                visible_mesh->triangles_[tidx](2) == (int)origin_vidx) {
                visible_mesh->triangles_.erase(
                        visible_mesh->triangles_.begin() + tidx);
            } else {
                if (visible_mesh->triangles_[tidx](0) > (int)origin_vidx)
                    visible_mesh->triangles_[tidx](0) -= 1;
                if (visible_mesh->triangles_[tidx](1) > (int)origin_vidx)
                    visible_mesh->triangles_[tidx](1) -= 1;
                if (visible_mesh->triangles_[tidx](2) > (int)origin_vidx)
                    visible_mesh->triangles_[tidx](2) -= 1;
            }
        }
    }
    return std::make_tuple(visible_mesh, pt_map);
}

}  // namespace geometry
}  // namespace open3d<|MERGE_RESOLUTION|>--- conflicted
+++ resolved
@@ -47,11 +47,8 @@
     points_.clear();
     normals_.clear();
     colors_.clear();
-<<<<<<< HEAD
     color_gradients_.clear();
-=======
     covariances_.clear();
->>>>>>> c91e0a72
     return *this;
 }
 
@@ -127,7 +124,6 @@
     } else {
         colors_.clear();
     }
-<<<<<<< HEAD
     if ((!HasPoints() || HasColorGradients()) && cloud.HasColorGradients()) {
         colors_.resize(new_vert_num);
 #pragma omp parallel for schedule(static)
@@ -136,14 +132,6 @@
         }
     } else {
         color_gradients_.clear();
-=======
-    if ((!HasPoints() || HasCovariances()) && cloud.HasCovariances()) {
-        covariances_.resize(new_vert_num);
-        for (size_t i = 0; i < add_vert_num; i++)
-            covariances_[old_vert_num + i] = cloud.covariances_[i];
-    } else {
-        covariances_.clear();
->>>>>>> c91e0a72
     }
     points_.resize(new_vert_num);
 #pragma omp parallel for schedule(static)
@@ -182,13 +170,10 @@
 
 PointCloud &PointCloud::RemoveNonFinitePoints(bool remove_nan,
                                               bool remove_infinite) {
-    bool has_normal = HasNormals();
-    bool has_color = HasColors();
-<<<<<<< HEAD
-    bool has_color_gradient = HasColorGradients();
-=======
-    bool has_covariance = HasCovariances();
->>>>>>> c91e0a72
+    const bool has_normal = HasNormals();
+    const bool has_color = HasColors();
+    const bool has_color_gradient = HasColorGradients();
+    const bool has_covariance = HasCovariances();
     size_t old_point_num = points_.size();
     size_t k = 0;                                 // new index
     for (size_t i = 0; i < old_point_num; i++) {  // old index
@@ -202,11 +187,8 @@
             points_[k] = points_[i];
             if (has_normal) normals_[k] = normals_[i];
             if (has_color) colors_[k] = colors_[i];
-<<<<<<< HEAD
             if (has_color_gradient) color_gradients_[k] = color_gradients_[i];
-=======
             if (has_covariance) covariances_[k] = covariances_[i];
->>>>>>> c91e0a72
             k++;
         }
     }
@@ -223,13 +205,10 @@
 std::shared_ptr<PointCloud> PointCloud::SelectByIndex(
         const std::vector<size_t> &indices, bool invert /* = false */) const {
     auto output = std::make_shared<PointCloud>();
-    bool has_normals = HasNormals();
-    bool has_colors = HasColors();
-<<<<<<< HEAD
-    bool has_color_gradient = HasColorGradients();
-=======
-    bool has_covariance = HasCovariances();
->>>>>>> c91e0a72
+    const bool has_normals = HasNormals();
+    const bool has_colors = HasColors();
+    const bool has_color_gradient = HasColorGradients();
+    const bool has_covariance = HasCovariances();
 
     std::vector<bool> mask = std::vector<bool>(points_.size(), invert);
     for (size_t i : indices) {
@@ -241,12 +220,9 @@
             output->points_.push_back(points_[i]);
             if (has_normals) output->normals_.push_back(normals_[i]);
             if (has_colors) output->colors_.push_back(colors_[i]);
-<<<<<<< HEAD
             if (has_color_gradient)
                 output->color_gradients_.push_back(color_gradients_[i]);
-=======
             if (has_covariance) output->covariances_.push_back(covariances_[i]);
->>>>>>> c91e0a72
         }
     }
     utility::LogDebug(
@@ -271,13 +247,12 @@
         if (cloud.HasColors()) {
             color_ += cloud.colors_[index];
         }
-<<<<<<< HEAD
         if (cloud.HasColorGradients()) {
             color_gradient_ += cloud.color_gradients_[index];
-=======
+        }
+
         if (cloud.HasCovariances()) {
             covariance_ += cloud.covariances_[index];
->>>>>>> c91e0a72
         }
         num_of_points_++;
     }
@@ -295,13 +270,12 @@
         return color_ / double(num_of_points_);
     }
 
-<<<<<<< HEAD
     Eigen::Vector3d GetAverageColorGradient() const {
         return color_gradient_ / double(num_of_points_);
-=======
+    }
+
     Eigen::Matrix3d GetAverageCovariance() const {
         return covariance_ / double(num_of_points_);
->>>>>>> c91e0a72
     }
 
 public:
@@ -309,11 +283,8 @@
     Eigen::Vector3d point_ = Eigen::Vector3d::Zero();
     Eigen::Vector3d normal_ = Eigen::Vector3d::Zero();
     Eigen::Vector3d color_ = Eigen::Vector3d::Zero();
-<<<<<<< HEAD
     Eigen::Vector3d color_gradient_ = Eigen::Vector3d::Zero();
-=======
     Eigen::Matrix3d covariance_ = Eigen::Matrix3d::Zero();
->>>>>>> c91e0a72
 };
 
 class point_cubic_id {
@@ -404,30 +375,25 @@
                 int(floor(ref_coord(2)));
         voxelindex_to_accpoint[voxel_index].AddPoint(*this, i);
     }
-<<<<<<< HEAD
-
-=======
-    bool has_normals = HasNormals();
-    bool has_colors = HasColors();
-    bool has_covariances = HasCovariances();
->>>>>>> c91e0a72
+    const bool has_normals = HasNormals();
+    const bool has_colors = HasColors();
+    const bool has_color_gradients = HasColorGradients();
+    const bool has_covariances = HasCovariances();
     for (auto accpoint : voxelindex_to_accpoint) {
         output->points_.push_back(accpoint.second.GetAveragePoint());
-        if (HasNormals()) {
+        if (has_normals) {
             output->normals_.push_back(accpoint.second.GetAverageNormal());
         }
-        if (HasColors()) {
+        if (has_colors) {
             output->colors_.push_back(accpoint.second.GetAverageColor());
         }
-<<<<<<< HEAD
-        if (HasColorGradients()) {
-            output->color_gradients_.push_back(
+        if (has_color_gradients) {
+            output->color_gradients_.emplace_back(
                     accpoint.second.GetAverageColorGradient());
-=======
+        }
         if (has_covariances) {
             output->covariances_.emplace_back(
                     accpoint.second.GetAverageCovariance());
->>>>>>> c91e0a72
         }
     }
     utility::LogDebug(
@@ -475,13 +441,10 @@
         voxelindex_to_accpoint[voxel_index].AddPoint(
                 *this, static_cast<size_t>(i), cid, approximate_class);
     }
-<<<<<<< HEAD
-
-=======
-    bool has_normals = HasNormals();
-    bool has_colors = HasColors();
-    bool has_covariances = HasCovariances();
->>>>>>> c91e0a72
+    const bool has_normals = HasNormals();
+    const bool has_colors = HasColors();
+    const bool has_color_gradients = HasColorGradients();
+    const bool has_covariances = HasCovariances();
     int cnt = 0;
     cubic_id.resize(voxelindex_to_accpoint.size(), 8);
     cubic_id.setConstant(-1);
@@ -489,25 +452,23 @@
             voxelindex_to_accpoint.size());
     for (auto accpoint : voxelindex_to_accpoint) {
         output->points_.push_back(accpoint.second.GetAveragePoint());
-        if (HasNormals()) {
+        if (has_normals) {
             output->normals_.push_back(accpoint.second.GetAverageNormal());
         }
-        if (HasColors()) {
+        if (has_colors) {
             if (approximate_class) {
                 output->colors_.push_back(accpoint.second.GetMaxClass());
             } else {
                 output->colors_.push_back(accpoint.second.GetAverageColor());
             }
         }
-<<<<<<< HEAD
-        if (HasColorGradients()) {
-            output->color_gradients_.push_back(
+        if (has_color_gradients) {
+            output->color_gradients_.emplace_back(
                     accpoint.second.GetAverageColorGradient());
-=======
+        }
         if (has_covariances) {
             output->covariances_.emplace_back(
                     accpoint.second.GetAverageCovariance());
->>>>>>> c91e0a72
         }
         auto original_id = accpoint.second.GetOriginalID();
         for (int i = 0; i < (int)original_id.size(); i++) {
@@ -665,7 +626,6 @@
     return std::make_tuple(SelectByIndex(indices), indices);
 }
 
-<<<<<<< HEAD
 // For ColoredICP.
 void PointCloud::EstimateColorGradients(
         const KDTreeSearchParamHybrid
@@ -732,7 +692,8 @@
             }
         }
     }
-=======
+}
+
 std::vector<Eigen::Matrix3d> PointCloud::EstimatePerPointCovariances(
         const PointCloud &input,
         const KDTreeSearchParam &search_param /* = KDTreeSearchParamKNN()*/) {
@@ -759,10 +720,10 @@
     }
     return covariances;
 }
+
 void PointCloud::EstimateCovariances(
         const KDTreeSearchParam &search_param /* = KDTreeSearchParamKNN()*/) {
     this->covariances_ = EstimatePerPointCovariances(*this, search_param);
->>>>>>> c91e0a72
 }
 
 std::tuple<Eigen::Vector3d, Eigen::Matrix3d>
