// ----------------------------------------------------------------------------
// -                        Open3D: www.open3d.org                            -
// ----------------------------------------------------------------------------
// The MIT License (MIT)
//
// Copyright (c) 2018-2021 www.open3d.org
//
// Permission is hereby granted, free of charge, to any person obtaining a copy
// of this software and associated documentation files (the "Software"), to deal
// in the Software without restriction, including without limitation the rights
// to use, copy, modify, merge, publish, distribute, sublicense, and/or sell
// copies of the Software, and to permit persons to whom the Software is
// furnished to do so, subject to the following conditions:
//
// The above copyright notice and this permission notice shall be included in
// all copies or substantial portions of the Software.
//
// THE SOFTWARE IS PROVIDED "AS IS", WITHOUT WARRANTY OF ANY KIND, EXPRESS OR
// IMPLIED, INCLUDING BUT NOT LIMITED TO THE WARRANTIES OF MERCHANTABILITY,
// FITNESS FOR A PARTICULAR PURPOSE AND NONINFRINGEMENT. IN NO EVENT SHALL THE
// AUTHORS OR COPYRIGHT HOLDERS BE LIABLE FOR ANY CLAIM, DAMAGES OR OTHER
// LIABILITY, WHETHER IN AN ACTION OF CONTRACT, TORT OR OTHERWISE, ARISING
// FROM, OUT OF OR IN CONNECTION WITH THE SOFTWARE OR THE USE OR OTHER DEALINGS
// IN THE SOFTWARE.
// ----------------------------------------------------------------------------

#pragma once

#include "open3d/core/Tensor.h"
#include "open3d/core/TensorCheck.h"
#include "open3d/geometry/TriangleMesh.h"
#include "open3d/t/geometry/DrawableGeometry.h"
#include "open3d/t/geometry/Geometry.h"
#include "open3d/t/geometry/TensorMap.h"
#include "open3d/t/geometry/BoundingVolume.h"

namespace open3d {
namespace t {
namespace geometry {

/// \class TriangleMesh
/// \brief A triangle mesh contains vertices and triangles.
///
/// The triangle mesh class stores the attribute data in key-value maps. There
/// are two maps: the vertex attributes map, and the triangle attribute map.
///
/// - Default attribute: vertex_attr_["positions"], triangle_attr_["indices"]
///     - Vertex positions
///         - TriangleMesh::GetVertexPositions()
///         - TriangleMesh::SetVertexPositions(const Tensor& vertex_positions)
///         - TriangleMesh::HasVertexPositions()
///         - Value tensor must have shape {num_vertices, 3}.
///     - Triangle indices
///         - TriangleMesh::GetTriangleIndices()
///         - TriangleMesh::SetTriangleIndices(const Tensor& triangle_indices)
///         - TriangleMesh::HasTriangleIndices()
///         - Value tensor must have shape {num_triangles, 3}.
///     - Created by default, required for all triangle meshes.
///     - The device of vertex positions and triangle indices must be the same.
///       They determine the device of the trianglemesh.
///
/// - Common attributes: vertex_attr_["normals"], vertex_attr_["colors"]
///                      triangle_attr_["normals"], triangle_attr_["colors"]
///     - Vertex normals
///         - TriangleMesh::GetVertexNormals()
///         - TriangleMesh::SetVertexNormals(const Tensor& vertex_normals)
///         - TriangleMesh::HasVertexNormals()
///         - Value tensor must have shape {num_vertices, 3}.
///         - Value tensor can have any dtype.
///     - Vertex colors
///         - TriangleMesh::GetVertexColors()
///         - TriangleMesh::SetVertexColors(const Tensor& vertex_colors)
///         - TriangleMesh::HasVertexColors()
///         - Value tensor must have shape {num_vertices, 3}.
///         - Value tensor can have any dtype.
///     - Triangle normals
///         - TriangleMesh::GetTriangleNormals()
///         - TriangleMesh::SetTriangleNormals(const Tensor& triangle_normals)
///         - TriangleMesh::HasTriangleNormals()
///         - Value tensor must have shape {num_triangles, 3}.
///         - Value tensor can have any dtype.
///     - Triangle colors
///         - TriangleMesh::GetTriangleColors()
///         - TriangleMesh::SetTriangleColors(const Tensor& triangle_colors)
///         - TriangleMesh::HasTriangleColors()
///         - Value tensor must have shape {num_triangles, 3}.
///         - Value tensor can have any dtype.
///     - Not created by default.
///     - For all attributes above, the device must be consistent with the
///       device of the triangle mesh.
///
/// - Custom attributes: e.g. vetex_attr_["labels"], triangle_attr_["labels"]
///     - Use generalized helper functions, e.g.:
///         - TriangleMesh::GetVertexAttr(const std::string& key)
///         - TriangleMesh::SetVertexAttr(const std::string& key,
///                                       const Tensor& value)
///         - TriangleMesh::HasVertexAttr(const std::string& key)
///         - TriangleMesh::GetTriangleAttr(const std::string& key)
///         - TriangleMesh::SetTriangleAttr(const std::string& key,
///                                         const Tensor& value)
///         - TriangleMesh::HasTriangleAttr(const std::string& key)
///     - Not created by default. Users can add their own custom attributes.
///     - Value tensor must be on the same device as the triangle mesh.
///
/// Note that the we can also use the generalized helper functions for the
/// default and common attributes.
class TriangleMesh : public Geometry, public DrawableGeometry {
public:
    /// Construct an empty pointcloud on the provided device.
    /// \param device The device on which to initialize the trianglemesh
    /// (default: 'CPU:0').
    TriangleMesh(const core::Device &device = core::Device("CPU:0"));

    /// Construct a trianglemesh from vertices and triangles.
    ///
    /// The input tensors will be directly used as the underlying storage of
    /// the triangle mesh (no memory copy). The device for \p vertex_positions
    /// must be consistent with \p triangle_indices.
    ///
    /// \param vertex_positions A tensor with element shape {3}.
    /// \param triangle_indices A tensor with element shape {3}.
    TriangleMesh(const core::Tensor &vertex_positions,
                 const core::Tensor &triangle_indices);

    virtual ~TriangleMesh() override {}

public:
    /// \brief Text description.
    std::string ToString() const;

    /// Transfer the triangle mesh to a specified device.
    /// \param device The targeted device to convert to.
    /// \param copy If true, a new triangle mesh is always created; if false,
    /// the copy is avoided when the original triangle mesh is already on the
    /// targeted device.
    TriangleMesh To(const core::Device &device, bool copy = false) const;

    /// Returns copy of the triangle mesh on the same device.
    TriangleMesh Clone() const { return To(GetDevice(), /*copy=*/true); }

    /// Getter for vertex_attr_ TensorMap. Used in Pybind.
    const TensorMap &GetVertexAttr() const { return vertex_attr_; }

    /// Get vertex attributes in vertex_attr_. Throws exception if the attribute
    /// does not exist.
    ///
    /// \param key Attribute name.
    core::Tensor &GetVertexAttr(const std::string &key) {
        return vertex_attr_.at(key);
    }

    /// Get the value of the "positions" attribute in vertex_attr_.
    /// Convenience function.
    core::Tensor &GetVertexPositions() { return GetVertexAttr("positions"); }

    /// Get the value of the "colors" attribute in vertex_attr_.
    /// Convenience function.
    core::Tensor &GetVertexColors() { return GetVertexAttr("colors"); }

    /// Get the value of the "normals" attribute in vertex_attr_.
    /// Convenience function.
    core::Tensor &GetVertexNormals() { return GetVertexAttr("normals"); }

    /// Getter for triangle_attr_ TensorMap. Used in Pybind.
    const TensorMap &GetTriangleAttr() const { return triangle_attr_; }

    /// Get triangle attributes in triangle_attr_. Throws exception if the
    /// attribute does not exist.
    ///
    /// \param key Attribute name.
    core::Tensor &GetTriangleAttr(const std::string &key) {
        return triangle_attr_.at(key);
    }

    /// Get the value of the "indices" attribute in triangle_attr_.
    /// Convenience function.
    core::Tensor &GetTriangleIndices() { return GetTriangleAttr("indices"); }

    /// Get the value of the "normals" attribute in triangle_attr_.
    /// Convenience function.
    core::Tensor &GetTriangleNormals() { return GetTriangleAttr("normals"); }

    /// Get the value of the "colors" attribute in triangle_attr_.
    /// Convenience function.
    core::Tensor &GetTriangleColors() { return GetTriangleAttr("colors"); }

    /// Get vertex attributes. Throws exception if the attribute does not exist.
    ///
    /// \param key Attribute name.
    const core::Tensor &GetVertexAttr(const std::string &key) const {
        return vertex_attr_.at(key);
    }

    /// Removes vertex attribute by key value. Primary attribute "positions"
    /// cannot be removed. Throws warning if attribute key does not exists.
    ///
    /// \param key Attribute name.
    void RemoveVertexAttr(const std::string &key) { vertex_attr_.Erase(key); }

    /// Get the value of the "positions" attribute in vertex_attr_.
    /// Convenience function.
    const core::Tensor &GetVertexPositions() const {
        return GetVertexAttr("positions");
    }

    /// Get the value of the "colors" attribute in vertex_attr_.
    /// Convenience function.
    const core::Tensor &GetVertexColors() const {
        return GetVertexAttr("colors");
    }

    /// Get the value of the "normals" attribute in vertex_attr_.
    /// Convenience function.
    const core::Tensor &GetVertexNormals() const {
        return GetVertexAttr("normals");
    }

    /// Get triangle attributes in triangle_attr_. Throws exception if the
    /// attribute does not exist.
    ///
    /// \param key Attribute name.
    const core::Tensor &GetTriangleAttr(const std::string &key) const {
        return triangle_attr_.at(key);
    }

    /// Removes triangle attribute by key value. Primary attribute "indices"
    /// cannot be removed. Throws warning if attribute key does not exists.
    ///
    /// \param key Attribute name.
    void RemoveTriangleAttr(const std::string &key) {
        triangle_attr_.Erase(key);
    }

    /// Get the value of the "indices" attribute in triangle_attr_.
    /// Convenience function.
    const core::Tensor &GetTriangleIndices() const {
        return GetTriangleAttr("indices");
    }

    /// Get the value of the "normals" attribute in triangle_attr_.
    /// Convenience function.
    const core::Tensor &GetTriangleNormals() const {
        return GetTriangleAttr("normals");
    }

    /// Get the value of the "colors" attribute in triangle_attr_.
    /// Convenience function.
    const core::Tensor &GetTriangleColors() const {
        return GetTriangleAttr("colors");
    }

    /// Set vertex attributes. If the attribute key already exists, its value
    /// will be overwritten, otherwise, the new key will be created.
    ///
    /// \param key Attribute name.
    /// \param value A tensor.
    void SetVertexAttr(const std::string &key, const core::Tensor &value) {
        core::AssertTensorDevice(value, device_);
        vertex_attr_[key] = value;
    }

    /// Set the value of the "positions" attribute in vertex_attr_.
    /// Convenience function.
    void SetVertexPositions(const core::Tensor &value) {
        core::AssertTensorShape(value, {utility::nullopt, 3});
        SetVertexAttr("positions", value);
    }

    /// Set the value of the "colors" attribute in vertex_attr_.
    /// Convenience function.
    void SetVertexColors(const core::Tensor &value) {
        core::AssertTensorShape(value, {utility::nullopt, 3});
        SetVertexAttr("colors", value);
    }

    /// Set the value of the "normals" attribute in vertex_attr_.
    /// This is a convenience function.
    void SetVertexNormals(const core::Tensor &value) {
        core::AssertTensorShape(value, {utility::nullopt, 3});
        SetVertexAttr("normals", value);
    }

    /// Set triangle attributes. If the attribute key already exists, its value
    /// will be overwritten, otherwise, the new key will be created.
    ///
    /// \param key Attribute name.
    /// \param value A tensor.
    void SetTriangleAttr(const std::string &key, const core::Tensor &value) {
        core::AssertTensorDevice(value, device_);
        triangle_attr_[key] = value;
    }

    /// Set the value of the "indices" attribute in triangle_attr_.
    void SetTriangleIndices(const core::Tensor &value) {
        core::AssertTensorShape(value, {utility::nullopt, 3});
        SetTriangleAttr("indices", value);
    }

    /// Set the value of the "normals" attribute in triangle_attr_.
    /// This is a convenience function.
    void SetTriangleNormals(const core::Tensor &value) {
        core::AssertTensorShape(value, {utility::nullopt, 3});
        SetTriangleAttr("normals", value);
    }

    /// Set the value of the "colors" attribute in triangle_attr_.
    /// This is a convenience function.
    void SetTriangleColors(const core::Tensor &value) {
        core::AssertTensorShape(value, {utility::nullopt, 3});
        SetTriangleAttr("colors", value);
    }

    /// Returns true if all of the following are true in vertex_attr_:
    /// 1) attribute key exist
    /// 2) attribute's length as vertices' length
    /// 3) attribute's length > 0
    bool HasVertexAttr(const std::string &key) const {
        return vertex_attr_.Contains(key) &&
               GetVertexAttr(key).GetLength() > 0 &&
               GetVertexAttr(key).GetLength() ==
                       GetVertexPositions().GetLength();
    }

    /// Check if the "positions" attribute's value in vertex_attr_ has length >
    /// 0. Convenience function.
    bool HasVertexPositions() const { return HasVertexAttr("positions"); }

    /// Returns true if all of the following are true in vertex_attr_:
    /// 1) attribute "colors" exist
    /// 2) attribute "colors"'s length as vertices' length
    /// 3) attribute "colors"'s length > 0
    /// Convenience function.
    bool HasVertexColors() const { return HasVertexAttr("colors"); }

    /// Returns true if all of the following are true in vertex_attr_:
    /// 1) attribute "normals" exist
    /// 2) attribute "normals"'s length as vertices' length
    /// 3) attribute "normals"'s length > 0
    /// Convenience function.
    bool HasVertexNormals() const { return HasVertexAttr("normals"); }

    /// Returns true if all of the following are true in triangle_attr_:
    /// 1) attribute key exist
    /// 2) attribute's length as triangles' length
    /// 3) attribute's length > 0
    bool HasTriangleAttr(const std::string &key) const {
        return triangle_attr_.Contains(key) &&
               GetTriangleAttr(key).GetLength() > 0 &&
               GetTriangleAttr(key).GetLength() ==
                       GetTriangleIndices().GetLength();
    }

    /// Check if the "indices" attribute's value in triangle_attr_ has length
    /// > 0.
    /// Convenience function.
    bool HasTriangleIndices() const { return HasTriangleAttr("indices"); }

    /// Returns true if all of the following are true in triangle_attr_:
    /// 1) attribute "normals" exist
    /// 2) attribute "normals"'s length as vertices' length
    /// 3) attribute "normals"'s length > 0
    /// Convenience function.
    bool HasTriangleNormals() const { return HasTriangleAttr("normals"); }

    /// Returns true if all of the following are true in triangle_attr_:
    /// 1) attribute "colors" exist
    /// 2) attribute "colors"'s length as vertices' length
    /// 3) attribute "colors"'s length > 0
    /// Convenience function.
    bool HasTriangleColors() const { return HasTriangleAttr("colors"); }

    /// Create a box triangle mesh. One vertex of the box will be placed at
    /// the origin and the box aligns with the positive x, y, and z axes.
    /// \param width is x-directional length.
    /// \param height is y-directional length.
    /// \param depth is z-directional length.
    /// \param float_dtype Float32 or Float64, used to store floating point
    /// values, e.g. vertices, normals, colors.
    /// \param int_dtype Int32 or Int64, used to store index values, e.g.
    /// triangles.
    /// \param device The device where the resulting TriangleMesh resides in.
    static TriangleMesh CreateBox(
            double width = 1.0,
            double height = 1.0,
            double depth = 1.0,
            core::Dtype float_dtype = core::Float32,
            core::Dtype int_dtype = core::Int64,
            const core::Device &device = core::Device("CPU:0"));

public:
    /// Clear all data in the trianglemesh.
    TriangleMesh &Clear() override {
        vertex_attr_.clear();
        triangle_attr_.clear();
        return *this;
    }

    /// Returns !HasVertexPositions(), triangles are ignored.
    bool IsEmpty() const override { return !HasVertexPositions(); }

    core::Tensor GetMinBound() const { return GetVertexPositions().Min({0}); }

    core::Tensor GetMaxBound() const { return GetVertexPositions().Max({0}); }

    core::Tensor GetCenter() const { return GetVertexPositions().Mean({0}); }

    /// \brief Transforms the VertexPositions, VertexNormals and TriangleNormals
    /// (if exist) of the TriangleMesh.
    ///
    /// Transformation matrix is a 4x4 matrix.
    ///  T (4x4) =   [[ R(3x3)  t(3x1) ],
    ///               [ O(1x3)  s(1x1) ]]
    ///  (s = 1 for Transformation without scaling)
    ///
    ///  It applies the following general transform to each `positions` and
    ///  `normals`.
    ///   |x'|   | R(0,0) R(0,1) R(0,2) t(0)|   |x|
    ///   |y'| = | R(1,0) R(1,1) R(1,2) t(1)| @ |y|
    ///   |z'|   | R(2,0) R(2,1) R(2,2) t(2)|   |z|
    ///   |w'|   | O(0,0) O(0,1) O(0,2)  s  |   |1|
    ///
    ///   [x, y, z] = [x', y', z'] / w'
    ///
    /// \param transformation Transformation [Tensor of dim {4,4}].
    /// \return Transformed TriangleMesh
    TriangleMesh &Transform(const core::Tensor &transformation);

    /// \brief Translates the VertexPositions of the TriangleMesh.
    /// \param translation translation tensor of dimension {3}
    /// \param relative if true (default): translates relative to Center
    /// \return Translated TriangleMesh
    TriangleMesh &Translate(const core::Tensor &translation,
                            bool relative = true);

    /// \brief Scales the VertexPositions of the TriangleMesh.
    /// \param scale Scale [double] of dimension
    /// \param center Center [Tensor of dim {3}] about which the TriangleMesh is
    /// to be scaled.
    /// \return Scaled TriangleMesh
    TriangleMesh &Scale(double scale, const core::Tensor &center);

    /// \brief Rotates the VertexPositions, VertexNormals and TriangleNormals
    /// (if exists).
    /// \param R Rotation [Tensor of dim {3,3}].
    /// \param center Center [Tensor of dim {3}] about which the TriangleMesh is
    /// to be scaled.
    /// \return Rotated TriangleMesh
    TriangleMesh &Rotate(const core::Tensor &R, const core::Tensor &center);

    /// \brief Clip mesh with a plane.
    /// This method clips the triangle mesh with the specified plane.
    /// Parts of the mesh on the positive side of the plane will be kept and
    /// triangles intersected by the plane will be cut.
    /// \param point A point on the plane as [Tensor of dim {3}].
    /// \param normal The normal of the plane as [Tensor of dim {3}]. The normal
    /// points to the positive side of the plane for which the geometry will be
    /// kept.
    /// \return New triangle mesh clipped with the plane.
    TriangleMesh ClipPlane(const core::Tensor &point,
                           const core::Tensor &normal) const;

    core::Device GetDevice() const override { return device_; }

    /// Create a TriangleMesh from a legacy Open3D TriangleMesh.
    /// \param mesh_legacy Legacy Open3D TriangleMesh.
    /// \param float_dtype Float32 or Float64, used to store floating point
    /// values, e.g. vertices, normals, colors.
    /// \param int_dtype Int32 or Int64, used to store index values, e.g.
    /// triangles.
    /// \param device The device where the resulting TriangleMesh resides in.
    static geometry::TriangleMesh FromLegacy(
            const open3d::geometry::TriangleMesh &mesh_legacy,
            core::Dtype float_dtype = core::Float32,
            core::Dtype int_dtype = core::Int64,
            const core::Device &device = core::Device("CPU:0"));

    /// Convert to a legacy Open3D TriangleMesh.
    open3d::geometry::TriangleMesh ToLegacy() const;

    /// Compute the convex hull of the triangle mesh using qhull.
    ///
    /// This runs on the CPU.
    ///
    /// \param joggle_inputs (default False). Handle precision problems by
    /// randomly perturbing the input data. Set to True if perturbing the input
    /// iis acceptable but you need convex simplicial output. If False,
    /// neighboring facets may be merged in case of precision problems. See
    /// [QHull docs](http://www.qhull.org/html/qh-impre.htm#joggle) for more
    /// details.
    ///
    /// \return TriangleMesh representing the convexh hull. This contains an
    /// extra vertex property "point_map" that contains the index of the
    /// corresponding vertex in the original mesh.
    TriangleMesh ComputeConvexHull(bool joggle_inputs = false) const;

    /// Function to simplify mesh using Quadric Error Metric Decimation by
    /// Garland and Heckbert.
    ///
    /// This function always uses the CPU device.
    ///
    /// \param target_reduction The factor of triangles to delete, i.e.,
    /// setting this to 0.9 will return a mesh with about 10% of the original
    /// triangle count.
    /// It is not guaranteed that the target reduction factor will be reached.
    /// \param preserve_volume If set to true this enables volume preservation
    /// which reduces the error in triangle normal direction.
    ///
    /// \return Simplified TriangleMesh.
    TriangleMesh SimplifyQuadricDecimation(double target_reduction,
                                           bool preserve_volume = true) const;

<<<<<<< HEAD
    /// Create an axis-aligned bounding box from vertex attribute "positions".
    AxisAlignedBoundingBox GetAxisAlignedBoundingBox() const;
=======
    /// Computes the mesh that encompasses the union of the volumes of two
    /// meshes.
    /// Both meshes should be manifold.
    ///
    /// This function always uses the CPU device.
    ///
    /// \param mesh This is the second operand for the boolean operation.
    /// \param tolerance Threshold which determines when point distances are
    /// considered to be 0.
    ///
    /// \return The mesh describing the union volume.
    TriangleMesh BooleanUnion(const TriangleMesh &mesh,
                              double tolerance = 1e-6) const;

    /// Computes the mesh that encompasses the intersection of the volumes of
    /// two meshes. Both meshes should be manifold.
    ///
    /// This function always uses the CPU device.
    ///
    /// \param mesh This is the second operand for the boolean operation.
    /// \param tolerance Threshold which determines when point distances are
    /// considered to be 0.
    ///
    /// \return The mesh describing the intersection volume.
    TriangleMesh BooleanIntersection(const TriangleMesh &mesh,
                                     double tolerance = 1e-6) const;

    /// Computes the mesh that encompasses the volume after subtracting the
    /// volume of the second operand. Both meshes should be manifold.
    ///
    /// This function always uses the CPU device.
    ///
    /// \param mesh This is the second operand for the boolean operation.
    /// \param tolerance Threshold which determines when point distances are
    /// considered to be 0.
    ///
    /// \return The mesh describing the difference volume.
    TriangleMesh BooleanDifference(const TriangleMesh &mesh,
                                   double tolerance = 1e-6) const;
>>>>>>> 585d987f

protected:
    core::Device device_ = core::Device("CPU:0");
    TensorMap vertex_attr_;
    TensorMap triangle_attr_;
};

}  // namespace geometry
}  // namespace t
}  // namespace open3d<|MERGE_RESOLUTION|>--- conflicted
+++ resolved
@@ -509,10 +509,6 @@
     TriangleMesh SimplifyQuadricDecimation(double target_reduction,
                                            bool preserve_volume = true) const;
 
-<<<<<<< HEAD
-    /// Create an axis-aligned bounding box from vertex attribute "positions".
-    AxisAlignedBoundingBox GetAxisAlignedBoundingBox() const;
-=======
     /// Computes the mesh that encompasses the union of the volumes of two
     /// meshes.
     /// Both meshes should be manifold.
@@ -552,7 +548,9 @@
     /// \return The mesh describing the difference volume.
     TriangleMesh BooleanDifference(const TriangleMesh &mesh,
                                    double tolerance = 1e-6) const;
->>>>>>> 585d987f
+                                   
+    /// Create an axis-aligned bounding box from vertex attribute "positions".
+    AxisAlignedBoundingBox GetAxisAlignedBoundingBox() const;
 
 protected:
     core::Device device_ = core::Device("CPU:0");
