// ----------------------------------------------------------------------------
// -                        Open3D: www.open3d.org                            -
// ----------------------------------------------------------------------------
// The MIT License (MIT)
//
// Copyright (c) 2018-2021 www.open3d.org
//
// Permission is hereby granted, free of charge, to any person obtaining a copy
// of this software and associated documentation files (the "Software"), to deal
// in the Software without restriction, including without limitation the rights
// to use, copy, modify, merge, publish, distribute, sublicense, and/or sell
// copies of the Software, and to permit persons to whom the Software is
// furnished to do so, subject to the following conditions:
//
// The above copyright notice and this permission notice shall be included in
// all copies or substantial portions of the Software.
//
// THE SOFTWARE IS PROVIDED "AS IS", WITHOUT WARRANTY OF ANY KIND, EXPRESS OR
// IMPLIED, INCLUDING BUT NOT LIMITED TO THE WARRANTIES OF MERCHANTABILITY,
// FITNESS FOR A PARTICULAR PURPOSE AND NONINFRINGEMENT. IN NO EVENT SHALL THE
// AUTHORS OR COPYRIGHT HOLDERS BE LIABLE FOR ANY CLAIM, DAMAGES OR OTHER
// LIABILITY, WHETHER IN AN ACTION OF CONTRACT, TORT OR OTHERWISE, ARISING
// FROM, OUT OF OR IN CONNECTION WITH THE SOFTWARE OR THE USE OR OTHER DEALINGS
// IN THE SOFTWARE.
// ----------------------------------------------------------------------------

#include "open3d/core/TensorFunction.h"

#include "open3d/utility/Helper.h"
#include "open3d/utility/Timer.h"
#include "tests/Tests.h"
#include "tests/core/CoreTest.h"

namespace open3d {
namespace tests {

class TensorFunctionPermuteDevices : public PermuteDevices {};
INSTANTIATE_TEST_SUITE_P(Tensor,
                         TensorFunctionPermuteDevices,
                         testing::ValuesIn(PermuteDevices::TestCases()));

<<<<<<< HEAD
TEST_P(TensorFunctionPermuteDevices, RunSYCLDemo) { core::RunSYCLDemo(); }

TEST_P(TensorFunctionPermuteDevices, AddBenchmark) {
    core::Tensor a = core::Tensor::Ones({1000000000}, core::Float32);
    core::Tensor b = core::Tensor::Ones({1000000000}, core::Float32);

    // Warm up.
    for (int i = 0; i < 2; i++) {
        core::Tensor c = a + b;
    }

    utility::Timer timer;
    timer.Start();
    core::Tensor c = a + b;
    timer.Stop();

    utility::LogInfo("AddBenchmark ({} float32 numbers) took {} ms.",
                     c.GetShape().ToString(), timer.GetDuration());
=======
TEST_P(TensorFunctionPermuteDevices, Concatenate) {
    core::Device device = GetParam();

    core::Tensor a, b, c, output_tensor;

    // 0-D cannot be concatenated.
    a = core::Tensor::Init<float>(0, device);
    b = core::Tensor::Init<float>(1, device);
    c = core::Tensor::Init<float>(1, device);
    EXPECT_ANY_THROW(core::Concatenate({a, b, c}, 0));
    EXPECT_ANY_THROW(core::Concatenate({a, b, c}, -1));

    // Same Shape.
    // Concatenating 1-D tensors.
    a = core::Tensor::Init<float>({0, 1, 2}, device);
    b = core::Tensor::Init<float>({3, 4}, device);
    c = core::Tensor::Init<float>({5, 6, 7}, device);

    // 1-D can be concatenated along axis = 0, -1.
    // Default axis is 0.
    output_tensor = core::Concatenate({a, b, c});
    EXPECT_TRUE(output_tensor.AllClose(
            core::Tensor::Init<float>({0, 1, 2, 3, 4, 5, 6, 7}, device)));

    output_tensor = core::Concatenate({a, b, c}, -1);
    EXPECT_TRUE(output_tensor.AllClose(
            core::Tensor::Init<float>({0, 1, 2, 3, 4, 5, 6, 7}, device)));

    // 1-D can be concatenated along axis = 1, -2.
    EXPECT_ANY_THROW(core::Concatenate({a, b, c}, 1));
    EXPECT_ANY_THROW(core::Concatenate({a, b, c}, -2));

    // Concatenating 2-D tensors.
    a = core::Tensor::Init<float>({{0, 1}, {2, 3}}, device);
    b = core::Tensor::Init<float>({{4, 5}}, device);
    c = core::Tensor::Init<float>({{6, 7}}, device);

    // Above tensors can be concatenated along axis = 0, -2.
    output_tensor = core::Concatenate({a, b, c}, 0);
    EXPECT_TRUE(output_tensor.AllClose(core::Tensor::Init<float>(
            {{0, 1}, {2, 3}, {4, 5}, {6, 7}}, device)));
    output_tensor = core::Concatenate({a, b, c}, -2);
    EXPECT_TRUE(output_tensor.AllClose(core::Tensor::Init<float>(
            {{0, 1}, {2, 3}, {4, 5}, {6, 7}}, device)));

    // Above 2-D tensors cannot be appended to 2-D along axis = 1, -1.
    EXPECT_ANY_THROW(core::Concatenate({a, b, c}, 1));
    EXPECT_ANY_THROW(core::Concatenate({a, b, c}, -1));

    // Concatenating 2-D tensors of shape {3, 1}.
    a = core::Tensor::Init<float>({{0}, {1}, {2}}, device);
    b = core::Tensor::Init<float>({{3}, {4}, {5}}, device);
    c = core::Tensor::Init<float>({{6}, {7}, {8}}, device);

    // Above tensors can be concatenated along axis = 0, 1, -1, -2.
    output_tensor = core::Concatenate({a, b, c}, 0);
    EXPECT_TRUE(output_tensor.AllClose(core::Tensor::Init<float>(
            {{0}, {1}, {2}, {3}, {4}, {5}, {6}, {7}, {8}}, device)));
    output_tensor = core::Concatenate({a, b, c}, -2);
    EXPECT_TRUE(output_tensor.AllClose(core::Tensor::Init<float>(
            {{0}, {1}, {2}, {3}, {4}, {5}, {6}, {7}, {8}}, device)));

    output_tensor = core::Concatenate({a, b, c}, 1);

    EXPECT_TRUE(output_tensor.AllClose(core::Tensor::Init<float>(
            {{0, 3, 6}, {1, 4, 7}, {2, 5, 8}}, device)));
    output_tensor = core::Concatenate({a, b, c}, -1);
    EXPECT_TRUE(output_tensor.AllClose(core::Tensor::Init<float>(
            {{0, 3, 6}, {1, 4, 7}, {2, 5, 8}}, device)));

    // 2-D can not be concatenated along axis = 2, -3.
    EXPECT_ANY_THROW(core::Concatenate({a, b, c}, 2));
    EXPECT_ANY_THROW(core::Concatenate({a, b, c}, -3));

    // Using Concatenate for a single tensor. The tensor is split along its
    // first dimension, and concatenated along the axis.
    a = core::Tensor::Init<float>(
            {{{0, 1}, {2, 3}}, {{4, 5}, {6, 7}}, {{8, 9}, {10, 11}}}, device);
    EXPECT_TRUE(core::Concatenate({a}, 1).AllClose(core::Tensor::Init<float>(
            {{0, 1, 4, 5, 8, 9}, {2, 3, 6, 7, 10, 11}}, device)));

    // Dtype and Device of both the tensors must be same.
    // Taking the above case of [1, 2] to [2, 2] with different dtype and
    // device.
    EXPECT_ANY_THROW(core::Concatenate({a, b.To(core::Float64), c}));
    if (device.GetType() == core::Device::DeviceType::CUDA) {
        EXPECT_ANY_THROW(
                core::Concatenate({a, b.To(core::Device("CPU:0")), c}));
    }
>>>>>>> 59a64d4a
}

TEST_P(TensorFunctionPermuteDevices, Append) {
    core::Device device = GetParam();

    core::Tensor self, other, output;

    // Appending 0-D to 0-D.
    self = core::Tensor::Init<float>(0, device);
    other = core::Tensor::Init<float>(1, device);

    // 0-D can be appended to 0-D along axis = null.
    output = core::Append(self, other);
    EXPECT_TRUE(output.AllClose(core::Tensor::Init<float>({0, 1}, device)));

    // 0-D can not be appended to 0-D along axis = 0, -1.
    EXPECT_ANY_THROW(core::Append(self, other, 0));
    EXPECT_ANY_THROW(core::Append(self, other, -1));

    // Same Shape.
    // Appending 1-D [3,] self to 1-D [4,].
    self = core::Tensor::Init<float>({0, 1, 2, 3}, device);
    other = core::Tensor::Init<float>({4, 5, 6}, device);

    // 1-D can be appended to 1-D along axis = null, 0, -1.
    output = core::Append(self, other);
    EXPECT_TRUE(output.AllClose(
            core::Tensor::Init<float>({0, 1, 2, 3, 4, 5, 6}, device)));

    output = core::Append(self, other, 0);
    EXPECT_TRUE(output.AllClose(
            core::Tensor::Init<float>({0, 1, 2, 3, 4, 5, 6}, device)));

    output = core::Append(self, other, -1);
    EXPECT_TRUE(output.AllClose(
            core::Tensor::Init<float>({0, 1, 2, 3, 4, 5, 6}, device)));

    // 1-D can not be appended to 1-D along axis = 1, -2.
    EXPECT_ANY_THROW(core::Append(self, other, 1));
    EXPECT_ANY_THROW(core::Append(self, other, -2));

    // Appending 2-D [2, 2] self to 2-D [2, 2].
    self = core::Tensor::Init<float>({{0, 1}, {2, 3}}, device);
    other = core::Tensor::Init<float>({{4, 5}, {6, 7}}, device);

    // 2-D self can be appended to 2-D self along axis = null, 0, 1, -1, -2.
    output = core::Append(self, other);
    EXPECT_TRUE(output.AllClose(
            core::Tensor::Init<float>({0, 1, 2, 3, 4, 5, 6, 7}, device)));

    output = core::Append(self, other, 0);
    EXPECT_TRUE(output.AllClose(core::Tensor::Init<float>(
            {{0, 1}, {2, 3}, {4, 5}, {6, 7}}, device)));

    output = core::Append(self, other, -2);
    EXPECT_TRUE(output.AllClose(core::Tensor::Init<float>(
            {{0, 1}, {2, 3}, {4, 5}, {6, 7}}, device)));

    output = core::Append(self, other, 1);
    EXPECT_TRUE(output.AllClose(
            core::Tensor::Init<float>({{0, 1, 4, 5}, {2, 3, 6, 7}}, device)));

    output = core::Append(self, other, -1);
    EXPECT_TRUE(output.AllClose(
            core::Tensor::Init<float>({{0, 1, 4, 5}, {2, 3, 6, 7}}, device)));

    // 2-D can not be appended to 2-D along axis = 2, -3.
    EXPECT_ANY_THROW(core::Append(self, other, 2));
    EXPECT_ANY_THROW(core::Append(self, other, -3));

    // Appending 2-D [1, 2] self to 2-D [2, 2].
    self = core::Tensor::Init<float>({{0, 1}, {2, 3}}, device);
    other = core::Tensor::Init<float>({{4, 5}}, device);

    // Only the dimension along the axis can be different, so self of shape
    // [1, 2] can be appended to [2, 2] along axis = null, 0, -2.
    output = core::Append(self, other);
    EXPECT_TRUE(output.AllClose(
            core::Tensor::Init<float>({0, 1, 2, 3, 4, 5}, device)));

    output = core::Append(self, other, 0);
    EXPECT_TRUE(output.AllClose(
            core::Tensor::Init<float>({{0, 1}, {2, 3}, {4, 5}}, device)));

    output = core::Append(self, other, -2);
    EXPECT_TRUE(output.AllClose(
            core::Tensor::Init<float>({{0, 1}, {2, 3}, {4, 5}}, device)));

    // [1, 2] can not be appended to [2, 2] along axis = 1, -1.
    EXPECT_ANY_THROW(core::Append(self, other, 1));
    EXPECT_ANY_THROW(core::Append(self, other, -1));

    // Dtype and Device of both the tensors must be same.
    // Taking the above case of [1, 2] to [2, 2] with different dtype and
    // device.
    EXPECT_ANY_THROW(core::Append(self, other.To(core::Float64)));
    if (device.GetType() == core::Device::DeviceType::CUDA) {
        EXPECT_ANY_THROW(core::Append(self, other.To(core::Device("CPU:0"))));
    }

    // output = core::Append(self, other);
    // is same as:
    // output = self.Append(other);
    EXPECT_TRUE(core::Append(self, other).AllClose(self.Append(other)));
}

}  // namespace tests
}  // namespace open3d<|MERGE_RESOLUTION|>--- conflicted
+++ resolved
@@ -39,7 +39,6 @@
                          TensorFunctionPermuteDevices,
                          testing::ValuesIn(PermuteDevices::TestCases()));
 
-<<<<<<< HEAD
 TEST_P(TensorFunctionPermuteDevices, RunSYCLDemo) { core::RunSYCLDemo(); }
 
 TEST_P(TensorFunctionPermuteDevices, AddBenchmark) {
@@ -58,7 +57,8 @@
 
     utility::LogInfo("AddBenchmark ({} float32 numbers) took {} ms.",
                      c.GetShape().ToString(), timer.GetDuration());
-=======
+}
+
 TEST_P(TensorFunctionPermuteDevices, Concatenate) {
     core::Device device = GetParam();
 
@@ -148,7 +148,6 @@
         EXPECT_ANY_THROW(
                 core::Concatenate({a, b.To(core::Device("CPU:0")), c}));
     }
->>>>>>> 59a64d4a
 }
 
 TEST_P(TensorFunctionPermuteDevices, Append) {
